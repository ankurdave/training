--- conflicted
+++ resolved
@@ -8,17 +8,9 @@
 skip-chapter-toc: true
 ---
 
-<<<<<<< HEAD
-First, download ADAM's artifacts  to your `usb` directory and unzip it.
-
-  * On-site participants: [adam.zip](http://10.225.217.159/adam.zip)
-  * Remote participants: [adam.zip](http://d12yw77jruda6f.cloudfront.net/adam.zip)
-
-=======
-First, download ADAM's artifacts from [this link](https://s3.amazonaws.com/bdgenomics-test/adam.zip)
+First, download ADAM's artifacts from [this link](http://d12yw77jruda6f.cloudfront.net/adam.zip)
 to your `usb` directory and unzip it. *NOTE:* ADAM is not designed for Windows and requires the `bash`
 shell to be installed. We don't recommend trying ADAM on Windows unless you're feeling very adventurous.
->>>>>>> 5946e095
 To run ADAM, you'll need to set the path to your Spark installation:
 
 <div class="codetabs">
