---
layout: global
title: Strata 2013 Big Data Crashcourse
---
# Introduction to Strata 2013 Big Data Crashcourse

Welcome to the hands-on tutorial in our Strata 2013 one-day Crashcourse on Big Data.
In addition to the amazing O'Reilly Strata folks, this event has been organized by Professors and PhD students in the UC Berkeley AMPLab.

This tutorial consists of a series of exercises that will have you working directly with components of our open-source software stack, called the Berkeley Data Analytics Stack (BDAS), that have been released and are ready to use.
These components include [Spark](http://spark-project.org), Spark Streaming, and [Shark](http://shark.cs.berkeley.edu).
We have already spun up a 4-node EC2 Cluster for you with the software preinstalled, which you will be using to load and analyze a real Wikipedia dataset.
We will begin with simple interactive analysis techniques at the Spark and Shark shells, then progress to writing standalone programs with Spark Streaming, and finish by implementing some more advanced machine learning algorithms to incorporate into your analysis.

## Tutorial Developer Prerequisites
This tutorial is meant to be hands-on introduction to Spark, Spark Streaming, and Shark. While Shark supports a simplified version of SQL, Spark and Spark Streaming both support multiple languages. For the sections about Spark and Spark Streaming, the tutorial allows you to choose which language you want to use as you follow along and gain experience with the tools. The following table shows which languages this tutorial supports for each section. You are welcome to mix and match languages depending on your preferences and interests.

<center>
<style type="text/css">
table td, table th {
  padding: 5px;
}
</style>
<table class="bordered">
<thead>
<tr>
  <th>Section</th>
    <th><img src="img/scala-sm.png"/></th>
    <th><img src="img/java-sm.png"/></th>
    <th><img src="img/python-sm.png"/>
  </th>
</tr>
</thead><tbody>
<tr>
  <td>Spark Interactive</td>
  <td class="yes">yes</td>
  <td class="no">no</td>
  <td class="yes">yes</td>
</tr><tr>
  <td>Shark (SQL)</td>
  <td colspan="3" class="yes">All SQL</td>
</tr><tr>
  <td>Spark Streaming</td>
  <td class="yes">yes</td>
  <td class="yes">yes</td>
  <td class="no">no</td>
</tr><tr>
  <td>ML (featurization)</td>
  <td class="yes">yes</td>
  <td class="no">no</td>
  <td class="yes">yes</td>
</tr><tr>
  <td>K-Means</td>
  <td class="yes">yes</td>
  <td class="yes">yes</td>
  <td class="yes">yes</td>
</tr>
</tbody>
</table>
</center>

# Launching a Spark/Shark Cluster on EC2

For the Strata tutorial, we have provided you with login credentials for an existing EC2 cluster.
If, for some reason, you want to to launch your own cluster using your own EC2 credentials (after the event, for example), follow [these instructions](launching-a-cluster.html).

# Logging into the Cluster

<ul class="nav nav-tabs" data-tabs="tabs">
  <li class="active"><a data-toggle="tab" href="#login_linux">Linux, Cygwin, or OS X</a></li>
  <li><a data-toggle="tab" href="#login_windows">Windows</a></li>
</ul>

<div class="tab-content">
<div class="tab-pane active" id="login_linux" markdown="1">
Log into your cluster via

    ssh -i <key_file> root@<master_node_hostname>

where `key_file` here is the private keyfile that was given to you by the tutorial instructors (or your AWS EC2 keyfile if you spun up your own cluster).

__Question: I got the following permission error when I ran the above command. Help!__

<pre class="nocode">
@@@@@@@@@@@@@@@@@@@@@@@@@@@@@@@@@@@@@@@@@@@@@@@@@@@@@@@@@@@
@             WARNING: UNPROTECTED PRIVATE KEY FILE!              @
@@@@@@@@@@@@@@@@@@@@@@@@@@@@@@@@@@@@@@@@@@@@@@@@@@@@@@@@@@@
Permissions 0644 for '../ampcamp.pem' are too open.
It is recommended that your private key files are NOT accessible by others.
This private key will be ignored.
bad permissions: ignore key: ../ampcamp.pem
Permission denied (publickey).
</pre>

__Answer:__ Run this command, then try to log in again:

    chmod 600 ../ampcamp.pem
</div>
<div class="tab-pane" id="login_windows" markdown="1">
You can use [PuTTY](http://www.putty.org/) to log into the cluster from Windows.

1. Download PuTTY from [here](http://the.earth.li/~sgtatham/putty/latest/x86/putty.exe).

2. Start PuTTY and enter the hostname that was mailed to you, as shown in the screenshot below.

   ![Enter username in PuTTY](img/putty-host.png)

3. Click on Connection > Data in the Category area and enter `root` as the username

   ![Enter login in PuTTY](img/putty-login.png)

4. Click on Connection > SSH > Auth in the Category area and enter the path to the private key file (`ampcamp-all.ppk`) that was sent to you by mail.

   ![Enter login in PuTTY](img/putty-private-key.png)

5. Click on Open
</div>
</div>

# Overview Of The Exercises
The exercises in this tutorial are divided into sections designed to give a hands-on experience with Spark, Shark and Spark Streaming.
For Spark, we will walk you through using the Spark shell for interactive exploration of data. You have the choice of doing the exercises using Scala or using Python.
For Shark, you will be using SQL in the Shark console to interactively explore the same data.
For Spark Streaming, we will walk you through writing stand alone Spark programs in Scala to processing Twitter's sample stream of tweets.
Finally, you will have to complete a complex machine learning exercise which will test your understanding of Spark.

## Cluster Details
Your cluster contains 6 m1.xlarge Amazon EC2 nodes.
One of these 6 nodes is the master node, responsible for scheduling tasks as well as maintaining the HDFS metadata (a.k.a. HDFS name node).
The other 5 are the slave nodes on which tasks are actually executed.
You will mainly interact with the master node.
If you haven't already, let's ssh onto the master node (see instructions above).

Once you've used SSH to log into the master, run the `ls` command and you will see a number of directories.
Some of the more important ones are listed below:

- Templates for exercises:
   - `kmeans`: Template for the k-means clustering exercise
   - `streaming`: Standalone program for Spark Streaming exercises
   - `java-app-template`: Template for standalone Spark programs written in Java
   - `scala-app-template`: Template for standalone Spark programs written in Scala
   - `shark-0.2`: Shark installation
   - `spark`: Spark installation

- Useful scripts/documentation:
   - `mesos-ec2`: Suite of scripts to manage Mesos on EC2
   - `spark-ec2`: Suite of scripts to manage Spark on EC2
   - `training`: Documentation and code used for training exercises

- Infrastructure:
   - `ephemeral-hdfs`: Hadoop installation
   - `scala-2.9.2`: Scala installation
   - `hive-0.9.0-bin`: Hive installation
   - `mesos`: Mesos installation

You can find a list of your 5 slave nodes in spark-ec2/slaves:

    cat spark-ec2/slaves

For stand-alone Spark programs, you will have to know the Spark cluster URL. You can find that in spark-ec2/cluster-url:

    cat spark-ec2/cluster-url

## Dataset For Exploration
Your HDFS cluster should come preloaded with 20GB of Wikipedia traffic statistics data obtained from http://aws.amazon.com/datasets/4182 .
To make the analysis feasible (within the short timeframe of the exercise), we took three days worth of data (May 5 to May 7, 2009; roughly 20G and 329 million entries).
You can list the files:

<pre class="prettyprint lang-bsh">
ephemeral-hdfs/bin/hadoop fs -ls /wiki/pagecounts
</pre>

There are 74 files (2 of which are intentionally left empty).

The data are partitioned by date and time.
Each file contains traffic statistics for all pages in a specific hour.
Let's take a look at the file:

<pre class="prettyprint lang-bsh">
ephemeral-hdfs/bin/hadoop fs -cat /wiki/pagecounts/part-00148 | less
</pre>

The first few lines of the file are copied here:

<pre class="prettyprint lang-bsh">
20090507-040000 aa ?page=http://www.stockphotosharing.com/Themes/Images/users_raw/id.txt 3 39267
20090507-040000 aa Main_Page 7 51309
20090507-040000 aa Special:Boardvote 1 11631
20090507-040000 aa Special:Imagelist 1 931
</pre>

Each line, delimited by a space, contains stats for one page.
The schema is:

`<date_time> <project_code> <page_title> <num_hits> <page_size>`

The `<date_time>` field specifies a date in the YYYYMMDD format (year, month, day) followed by a hyphen and then the hour in the HHmmSS format (hour, minute, second).
There is no information in mmSS.
The `<project_code>` field contains information about the language of the pages.
For example, project code "en" indicates an English page.
The `<page_title>` field gives the title of the Wikipedia page.
The `<num_hits>` field gives the number of page views in the hour-long time slot starting at `<data_time>`.
The `<page_size>` field gives the size in bytes of the Wikipedia page.

To quit `less`, stop viewing the file, and return to the command line, press `q`.

# Introduction to the Scala Shell
This short exercise will teach you the basics of using the Scala shell and introduce you to functional programming with collections.

If you're already comfortable with Scala or plan on using the Python shell for the interactive Spark sections of this tutorial, skip ahead to the next section.

This exercise is based on a great tutorial, <a href="http://www.artima.com/scalazine/articles/steps.html" target="_blank">First Steps to Scala</a>.
However, reading through that whole tutorial and trying the examples at the console may take considerable time, so we will provide a basic introduction to the Scala shell here. Do as much as you feel you need (in particular you might want to skip the final "bonus" question).

1. Launch the Scala console by typing:

   ~~~
   scala
   ~~~

1. Declare a list of integers as a variable called "myNumbers".

   <div class="solution" markdown="1">
   <pre class="prettyprint lang-scala">
   scala> val myNumbers = List(1, 2, 5, 4, 7, 3)
   myNumbers: List[Int] = List(1, 2, 5, 4, 7, 3)
   </pre>
   </div>

1. Declare a function, `cube`, that computes the cube (third power) of an Int.
   See steps 2-4 of First Steps to Scala.

   <div class="solution" markdown="1">
   <pre class="prettyprint lang-scala">
   scala> def cube(a: Int): Int = a * a * a
   cube: (a: Int)Int
   </pre>
   </div>

1. Apply the function to `myNumbers` using the `map` function. Hint: read about the `map` function in <a href="http://www.scala-lang.org/api/current/index.html#scala.collection.immutable.List" target="_blank">the Scala List API</a> and also in Table 1 about halfway through the <a href="http://www.artima.com/scalazine/articles/steps.html" target="_blank">First Steps to Scala</a> tutorial.

   <div class="solution" markdown="1">
   <pre class="prettyprint lang-scala">
   scala> myNumbers.map(x => cube(x))
          res: List[Int] = List(1, 8, 125, 64, 343, 27)
          // Scala also provides some shorthand ways of writing this:
          // myNumbers.map(cube(_))
          // myNumbers.map(cube)
   </pre>
   </div>

1. Then also try writing the function inline in a `map` call, using closure notation.

   <div class="solution" markdown="1">
   <pre class="prettyprint lang-scala">
   scala> myNumbers.map{x => x * x * x}
   res: List[Int] = List(1, 8, 125, 64, 343, 27)
   </pre>
   </div>

1. Define a `factorial` function that computes n! = 1 * 2 * ... * n given input n.
   You can use either a loop or recursion, in our solution we use recursion (see steps 5-7 of <a href="http://www.artima.com/scalazine/articles/steps.html" target="_blank">First Steps to Scala</a>).
   Then compute the sum of factorials in `myNumbers`. Hint: check out the `sum` function in <a href="http://www.scala-lang.org/api/current/index.html#scala.collection.immutable.List" target="_blank">the Scala List API</a>.

   <div class="solution" markdown="1">
   <pre class="prettyprint lang-scala">
   scala> def factorial(n:Int):Int = if (n==0) 1 else n * factorial(n-1) // From http://bit.ly/b2sVKI
   factorial: (Int)Int
   scala&gt; myNumbers.map(factorial).sum
   res: Int = 5193
   </pre>
   </div>

1. <i>**BONUS QUESTION.** This is a more challenging task and may require 10 minutes or more to complete, so you should consider skipping it depending on your timing so far.</i> Do a wordcount of a textfile. More specifically, create and populate a Map with words as keys and counts of the number of occurrences of the word as values.

   You can load a text file as an array of lines as shown below:

   <pre class="prettyprint lang-scala linenums">
   import scala.io.Source
   val lines = Source.fromFile("/root/mesos/README").getLines.toArray
   </pre>

   Then, instantiate a `collection.mutable.HashMap[String,Int]` and use functional methods to populate it with wordcounts. Hint, in our solution, which is inspired by <a href="http://bit.ly/6mhGvo" target="_blank">this solution online</a>, we use <a href="http://richard.dallaway.com/in-praise-of-flatmap" target="_blank">`flatMap`</a> and then `map`.

   <div class="solution" markdown="1">
   <pre class="prettyprint lang-scala">
   scala> import scala.io.Source
   import scala.io.Source

   scala> val  lines = Source.fromFile("/root/mesos/README").getLines.toArray
   lines: Array[String] = Array(hlep, help, plot, set terminal pdf, pdf, set terminal pdf color, set output "monolithic-utilization-thru-day.pdf", set terminal pdf enhanced color, set terminal pdf monochrome, set terminal pdf mono, set output "graph.pdf", set terminal x11 enhanced color, help terminal, x11, quit, plot "utilization" using 1:2, plot "utilization" using 1/2:2, #plot "utilization" using 1:($2/), RadDeg, x!, Inv, sin, ln, π, cos, log, e, tan, √, Ans, EXP, xy, (, ), %, AC, 7, 8, 9, ÷, 4, 5, 6, ×, 1, 2, 3, -, 0, ., =, +, plot "utilization" using 1:($2/278400), plot "utilization.cpu.and.mem" using 1:($3/556800), plot "7-day-mono-ya-c_0.01-stdout-UTILIZATION" using 1:2, plot "7-day-mono-ya-c_0.01-stdout-UTILIZATION" using 1:($2/12500*8), plot [0:1] "7-day-mono-ya-c_0.01-stdout...

   scala> val counts = new collection.mutable.HashMap[String, Int].withDefaultValue(0)
   counts: scala.collection.mutable.Map[String,Int] = Map()

   scala> lines.flatMap(line => line.split(" ")).map(word => counts(word) += 1)
   res: Array[Unit] = Array((), (), (), (), (), (), (), (),...

   scala> counts
   res: scala.collection.mutable.Map[String,Int] = Map(2.6) -> 1, will -> 4, contain -> 1, Once -> 1, might -> 3, (requires -> 1, cluster. -> 3, up -> 2, There -> 1, addition, -> 1, host -> 3, distribution -> 2, [build] -> 2, Then -> 1, tests -> 3, ========================== -> 1, ZooKeeper -> 1, JAVA_HOME, -> 1, deploy -> 1, is -> 3, Cluster -> 1, [build]/bin/mesos-build-env.sh.in). -> 1, require -> 1, see -> 1, specific -> 3, necessary -> 2, JAVA_CPPFLAGS, -> 1, via: -> 1, collection -> 1, always, -> 1, configure -> 3, CPPFLAGS -> 1, email: -> 1, a -> 18, for -> 8, --localstatedir -> 1, building -> 1, slave(s) -> 1, After -> 2, populated -> 1, located -> 1, necessary) -> 1, we -> 3, doing: -> 2, with -> 4, Building -> 1, are: -> 1, JAR -> 1, [build]/src -> 1, --help -> 1, JAVA_CPPFLAGS...
   </pre>
   </div>

# Data Exploration Using Spark

In this section, we will first use the Spark shell to interactively explore the Wikipedia data.
Then, we will give a brief introduction to writing standalone Spark programs. Remember, Spark is an open source computation engine built on top of the popular Hadoop Distributed File System (HDFS).

## Interactive Analysis

Let's now use Spark to do some order statistics on the data set.
First, launch the Spark shell:

<div class="codetabs">
<div data-lang="scala" markdown="1">
<pre class="prettyprint lang-bsh">
/root/spark/spark-shell</pre>
</div>
<div data-lang="python" markdown="1">
<pre class="prettyprint lang-bsh">
/root/spark/pyspark</pre>
</div>
</div>

Wait for the prompt to appear.

1. Warm up by creating an RDD (Resilient Distributed Dataset) named `pagecounts` from the input files.
   In the Spark shell, the SparkContext is already created for you as variable `sc`.

   <div class="codetabs">
     <div data-lang="scala" markdown="1">
       scala> sc
       res: spark.SparkContext = spark.SparkContext@470d1f30

       scala> val pagecounts = sc.textFile("/wiki/pagecounts")
       12/08/17 23:35:14 INFO mapred.FileInputFormat: Total input paths to process : 74
       pagecounts: spark.RDD[String] = MappedRDD[1] at textFile at <console>:12
     </div>
     <div data-lang="python" markdown="1">
       >>> sc
       <pyspark.context.SparkContext object at 0x7f7570783350>
       >>> pagecounts = sc.textFile("/wiki/pagecounts")
       13/02/01 05:30:43 INFO mapred.FileInputFormat: Total input paths to process : 74
       >>> pagecounts
       <pyspark.rdd.RDD object at 0x217d510>
     </div>
   </div>

2. Let's take a peek at the data. You can use the take operation of an RDD to get the first K records. Here, K = 10.

   <div class="codetabs">
   <div data-lang="scala" markdown="1">
       scala> pagecounts.take(10)
       ...
       res: Array[String] = Array(20090505-000000 aa.b ?71G4Bo1cAdWyg 1 14463, 20090505-000000 aa.b Special:Statistics 1 840, 20090505-000000 aa.b Special:Whatlinkshere/MediaWiki:Returnto 1 1019, 20090505-000000 aa.b Wikibooks:About 1 15719, 20090505-000000 aa ?14mFX1ildVnBc 1 13205, 20090505-000000 aa ?53A%2FuYP3FfnKM 1 13207, 20090505-000000 aa ?93HqrnFc%2EiqRU 1 13199, 20090505-000000 aa ?95iZ%2Fjuimv31g 1 13201, 20090505-000000 aa File:Wikinews-logo.svg 1 8357, 20090505-000000 aa Main_Page 2 9980)
   </div>
   <div data-lang="python" markdown="1">
       >>> pagecounts.take(10)
       ...
       [u'20090505-000000 aa.b ?71G4Bo1cAdWyg 1 14463', u'20090505-000000 aa.b Special:Statistics 1 840', u'20090505-000000 aa.b Special:Whatlinkshere/MediaWiki:Returnto 1 1019', u'20090505-000000 aa.b Wikibooks:About 1 15719', u'20090505-000000 aa ?14mFX1ildVnBc 1 13205', u'20090505-000000 aa ?53A%2FuYP3FfnKM 1 13207', u'20090505-000000 aa ?93HqrnFc%2EiqRU 1 13199', u'20090505-000000 aa ?95iZ%2Fjuimv31g 1 13201', u'20090505-000000 aa File:Wikinews-logo.svg 1 8357', u'20090505-000000 aa Main_Page 2 9980']
   </div>
   </div>

   Unfortunately this is not very readable because `take()` returns an array and Scala simply prints the array with each element separated by a comma.
   We can make it prettier by traversing the array to print each record on its own line.

   <div class="codetabs">
   <div data-lang="scala" markdown="1">
       scala> pagecounts.take(10).foreach(println)
       ...
       20090505-000000 aa.b ?71G4Bo1cAdWyg 1 14463
       20090505-000000 aa.b Special:Statistics 1 840
       20090505-000000 aa.b Special:Whatlinkshere/MediaWiki:Returnto 1 1019
       20090505-000000 aa.b Wikibooks:About 1 15719
       20090505-000000 aa ?14mFX1ildVnBc 1 13205
       20090505-000000 aa ?53A%2FuYP3FfnKM 1 13207
       20090505-000000 aa ?93HqrnFc%2EiqRU 1 13199
       20090505-000000 aa ?95iZ%2Fjuimv31g 1 13201
       20090505-000000 aa File:Wikinews-logo.svg 1 8357
       20090505-000000 aa Main_Page 2 9980
   </div>
   <div data-lang="python" markdown="1">
       >>> for x in pagecounts.take(10):
       ...    print x
       ...
       20090505-000000 aa.b ?71G4Bo1cAdWyg 1 14463
       20090505-000000 aa.b Special:Statistics 1 840
       20090505-000000 aa.b Special:Whatlinkshere/MediaWiki:Returnto 1 1019
       20090505-000000 aa.b Wikibooks:About 1 15719
       20090505-000000 aa ?14mFX1ildVnBc 1 13205
       20090505-000000 aa ?53A%2FuYP3FfnKM 1 13207
       20090505-000000 aa ?93HqrnFc%2EiqRU 1 13199
       20090505-000000 aa ?95iZ%2Fjuimv31g 1 13201
       20090505-000000 aa File:Wikinews-logo.svg 1 8357
       20090505-000000 aa Main_Page 2 9980
   </div>
   </div>

2. Let's see how many records in total are in this data set (this command will take a while, so read ahead while it is running).

   <div class="codetabs">
   <div data-lang="scala" markdown="1">
       scala> pagecounts.count
   </div>
   <div data-lang="python" markdown="1">
       >>> pagecounts.count()
   </div>
   </div>

   This should launch 177 Spark tasks on the Spark cluster.
   If you look closely at the terminal, the console log is pretty chatty and tells you the progress of the tasks.
   Because we are reading 20G of data from HDFS, this task is I/O bound and can take a while to scan through all the data (2 - 3 mins).
￼
   While it's running, you can open the Spark web console to see the progress.
   To do this, open your favorite browser, and type in the following URL.

   `http://<master_node_hostname>:8080`

   You should have been given `master_node_hostname` at the beginning of the tutorial, or you might have [launched your own cluster](launching-a-cluster.html) and made of note of it then. You should see the Spark Standalone mode web interface, similar to the following (yours will probably show five slaves).

   ![Spark Standalone Web UI](img/standalone-webui640.png)

   When your count does finish running, it should return the following result: `res: Long = 329641466`

4. Recall from above when we described the format of the data set, that the second field is the "project code" and contains information about the language of the pages.
   For example, the project code "en" indicates an English page.
   Let's derive an RDD containing only English pages from `pagecounts`.
   This can be done by applying a filter function to `pagecounts`.
   For each record, we can split it by the field delimiter (i.e. a space) and get the second field-– and then compare it with the string "en".

   To avoid reading from disks each time we perform any operations on the RDD, we also __cache the RDD into memory__.
    This is where Spark really starts to to shine.

   <div class="codetabs">
   <div data-lang="scala" markdown="1">
       scala> val enPages = pagecounts.filter(_.split(" ")(1) == "en").cache
       enPages: spark.RDD[String] = FilteredRDD[2] at filter at <console>:14
   </div>
   <div data-lang="python" markdown="1">
       >>> enPages = pagecounts.filter(lambda x: x.split(" ")[1] == "en").cache()
   </div>
   </div>

   When you type this command into the Spark shell, Spark defines the RDD, but because of lazy evaluation, no computation is done yet.
   Next time any action is invoked on `enPages`, Spark will cache the data set in memory across the 5 slaves in your cluster.

5. How many records are there for English pages?

   <div class="codetabs">
   <div data-lang="scala" markdown="1">
       scala> enPages.count
       ...
       res: Long = 122352588
   </div>
   <div data-lang="python" markdown="1">
       >>> enPages.count()
       ...
       122352588
   </div>
   </div>

   The first time this command is run, similar to the last count we did, it will take 2 - 3 minutes while Spark scans through the entire data set on disk.
   __But since enPages was marked as "cached" in the previous step, if you run count on the same RDD again, it should return an order of magnitude faster__.

   If you examine the console log closely, you will see lines like this, indicating some data was added to the cache:

       13/02/05 20:29:01 INFO storage.BlockManagerMasterActor$BlockManagerInfo: Added rdd_2_172 in memory on ip-10-188-18-127.ec2.internal:42068 (size: 271.8 MB, free: 5.5 GB)

6. Let's try something fancier.
   Generate a histogram of total page views on Wikipedia English pages for May to May 7, 2009.
   The high level idea of what we'll be doing is as follows.
   First, we generate a key value pair for each line; the key is the date (the first eight characters of the first field), and the value is the number of pageviews for that date (the fourth field).

   <div class="codetabs">
   <div data-lang="scala" markdown="1">
       scala> val enTuples = enPages.map(line => line.split(" "))
       enTuples: spark.RDD[Array[java.lang.String]] = MappedRDD[3] at map at <console>:16

       scala> val enKeyValuePairs = enTuples.map(line => (line(0).substring(0, 8), line(3).toInt))
       enKeyValuePairs: spark.RDD[(java.lang.String, Int)] = MappedRDD[4] at map at <console>:18
   </div>
   <div data-lang="python" markdown="1">
       >>> enTuples = enPages.map(lambda x: x.split(" "))
       >>> enKeyValuePairs = enTuples.map(lambda x: (x[0][:8], int(x[3])))
   </div>
   </div>

   Next, we shuffle the data and group all values of the same key together.
   Finally we sum up the values for each key.
   There is a convenient method called `reduceByKey` in Spark for exactly this pattern.
   Note that the second argument to `reduceByKey` determines the number of reducers to use.
   By default, Spark assumes that the reduce function is algebraic and applies combiners on the mapper side.
   Since we know there is a very limited number of keys in this case (because there are only 3 unique dates in our data set), let's use only one reducer.

   <div class="codetabs">
   <div data-lang="scala" markdown="1">
       scala> enKeyValuePairs.reduceByKey(_+_, 1).collect
       ...
       res: Array[(java.lang.String, Int)] = Array((20090506,204190442), (20090507,202617618), (20090505,207698578))
   </div>
   <div data-lang="python" markdown="1">
       >>> enKeyValuePairs.reduceByKey(lambda x, y: x + y, 1).collect()
       ...
       [(u'20090506', 204190442), (u'20090507', 202617618), (u'20090505', 207698578)]
   </div>
   </div>

   The `collect` method at the end converts the result from an RDD to an array.
   Note that when we don't specify a name for the result of a command (e.g. `val enTuples` above), a variable with name `res` is automatically created.

   We can combine the previous three commands into one:

   <div class="codetabs">
   <div data-lang="scala" markdown="1">
       scala> enPages.map(line => line.split(" ")).map(line => (line(0).substring(0, 8), line(3).toInt)).reduceByKey(_+_, 1).collect
       ...
       res: Array[(java.lang.String, Int)] = Array((20090506,204190442), (20090507,202617618), (20090505,207698578))
   </div>
   <div data-lang="python" markdown="1">
       >>> enPages.map(lambda x: x.split(" ")).map(lambda x: (x[0][:8], int(x[3]))).reduceByKey(lambda x, y: x + y, 1).collect()
       ...
       [(u'20090506', 204190442), (u'20090507', 202617618), (u'20090505', 207698578)]
   </div>
   </div>

7. Suppose we want to find the top 50 most-viewed pages during these three days.
   Conceptually, this task is very similar to the previous query.
   But, given the large number of pages (23 million distinct page names), the new task is very expensive.
   We are doing a super expensive group-by with a lot of network shuffling of data.

   Also, we would like to use the distributed sorting in Spark rather than loading all 23 million results to the master node to take the top K.
   Spark provides a `sortByKey` method for an RDD, but the value needs to come before the key in a tuple when running this method.
   So make sure you swap the key and value in each tuple that results from `reduceByKey` before running `sortByKey`.

   To recap, first we find the fields in each line of data (`map(l => l.split(" "))`).
   Next, we extract the fields for page name and number of page views (`map(l => (l(2), l(3).toInt))`).
   We reduce by key again, this time with 40 reducers (`reduceByKey(_+_, 40)`).
   Finally, we swap the key and values (`map(x => (x._2, x._1))`), sort by key in descending order (the `false` argument specifies descending order and `true` would specify ascending), and return the top 50 results (`take`). The full command is:

   <div class="codetabs">
   <div data-lang="scala" markdown="1">
       scala> enPages.map(l => l.split(" ")).map(l => (l(2), l(3).toInt)).reduceByKey(_+_, 40).map(x => (x._2, x._1)).sortByKey(false).take(50).foreach(println)
       ...
       (43822489,404_error/)
       (18730347,Main_Page)
       (17657352,Special:Search)
       (5816953,Special:Random)
       (3521336,Special:Randompage)
       (695817,Cinco_de_Mayo)
       (534253,Swine_influenza)
       (464935,Wiki)
       (396776,Dom_DeLuise)
       (382510,Deadpool_(comics))
       (317708,The_Beatles)
       (311465,Special:Watchlist)
       (310642,index.html)
       (248624,Special:Export)
       (237677,2009_swine_flu_outbreak)
       (234855,Scrubs_(TV_series))
       (204604,X-Men_Origins:_Wolverine)
       (203378,YouTube)
       (193648,Mother%27s_Day)
       (192157,Kwan_Yin)
       (176646,Search)
       (176173,Star_Trek_(film))
       ...
   </div>
   <div data-lang="python" markdown="1">
       >>> # TODO: sortByKey() isn't implemented in PySpark yet.
       >>> enPages.map(lambda x: x.split(" ")).map(lambda x: (x[2], int(x[3]))).reduceByKey(lambda x, y: x + y, 40).map(lambda x: (x[1], x[0])).sortByKey(false).take(50)
       TODO
   </div>
   </div>

   There is no hard and fast way to calculate the optimal number of reducers for a given problem; you will
   build up intuition over time by experimenting with different values.

   To leave the Spark shell, type `exit` at the prompt.

## Running Standalone Spark Programs

Because of time constraints, in this tutorial we focus on ad-hoc style analytics using the Spark shell.
However, for many tasks, it makes more sense to write a standalone Spark program.
We will return to this in the section on Spark Streaming below, where you will actually write a standalone Spark Streaming job.
We aren't going to cover how to structure, build, and run standalone Spark jobs here, but before we move on, we list here a few resources about standalone Spark jobs for you to come back and explore later.

First, on the AMI for this tutorial we have included "template" projects for Scala and Java standalone programs for both Spark and Spark streaming.
The Spark ones can be found in the `/root/scala-app-template` and `/root/java-app-template` directories (we will discuss the Streaming ones later).
Feel free to browse through the contents of those directories. You can also find examples of building and running Spark standalone jobs <a href="http://www.spark-project.org/docs/0.6.0/quick-start.html#a-standalone-job-in-java">in Java</a> and <a href="http://www.spark-project.org/docs/0.6.0/quick-start.html#a-standalone-job-in-scala">in Scala</a> as part of the Spark Quick Start Guide. For even more details, see Matei Zaharia's <a href="http://ampcamp.berkeley.edu/wp-content/uploads/2012/06/matei-zaharia-part-2-amp-camp-2012-standalone-programs.pdf" target="_blank">slides</a> and <a href="http://www.youtube.com/watch?v=7k4yDKBYOcw&t=59m37s" target="_blank">talk video</a> about Standalone Spark jobs at the <a href="http://ampcamp.berkeley.edu/agenda-2012" target="blank">first AMP Camp</a>.

# Data Exploration Using Shark

Now that we've had fun with Spark, let's try out Shark. Remember Shark is a large-scale data warehouse system that runs on top of Spark and provides a SQL like interface (that is fully compatible with Apache Hive).

1. First, launch the Shark console:

   <pre class="prettyprint lang-bsh">
   /root/shark-0.2/bin/shark-withinfo
   </pre>

1. Similar to Apache Hive, Shark can query external tables (i.e., tables that are not created in Shark).
   Before you do any querying, you will need to tell Shark where the data is and define its schema.

   <pre class="prettyprint lang-sql">
   shark> create external table wikistats (dt string, project_code string, page_name string, page_views int, bytes int) row format delimited fields terminated by ' ' location '/wiki/pagecounts';
   <span class="nocode">...
   Time taken: 0.232 seconds
   13/02/05 21:31:25 INFO CliDriver: Time taken: 0.232 seconds</span></pre>

   <b>FAQ:</b> If you see the following errors, don’t worry. Things are still working under the hood.

   <pre class="nocode">
   12/08/18 21:07:34 ERROR DataNucleus.Plugin: Bundle "org.eclipse.jdt.core" requires "org.eclipse.core.resources" but it cannot be resolved.
   12/08/18 21:07:34 ERROR DataNucleus.Plugin: Bundle "org.eclipse.jdt.core" requires "org.eclipse.core.runtime" but it cannot be resolved.
   12/08/18 21:07:34 ERROR DataNucleus.Plugin: Bundle "org.eclipse.jdt.core" requires "org.eclipse.text" but it cannot be resolved.</pre>

   <b>FAQ:</b> If you see errors like these, you might have copied and pasted a line break, and should be able to remove it to get rid of the errors.

   <pre>13/02/05 21:22:16 INFO parse.ParseDriver: Parsing command: CR
   FAILED: Parse Error: line 1:0 cannot recognize input near 'CR' '&lt;EOF&gt;' '&lt;EOF&gt;'</pre>

1. Let's create a table containing all English records and cache it in the cluster's memory.

   <pre class="prettyprint lang-sql">
   shark> create table wikistats_cached as select * from wikistats where project_code="en";
   <span class="nocode">...
   Time taken: 127.5 seconds
   13/02/05 21:57:34 INFO CliDriver: Time taken: 127.5 seconds</span></pre>

1. Do a simple count to get the number of English records. If you have some familiarity working with databases, note that we us the "`count(1)`" syntax here since in earlier versions of Hive, the more popular "`count(*)`" operation was not supported. The Hive syntax is described in detail in the <a href="https://cwiki.apache.org/confluence/display/Hive/GettingStarted" target="_blank">Hive Getting Started Guide</a>.

   <pre class="prettyprint lang-sql">
   shark> select count(1) from wikistats_cached;
   <span class="nocode">...
   122352588
   Time taken: 7.632 seconds
   12/08/18 21:23:13 INFO CliDriver: Time taken: 7.632 seconds</span></pre>

1. Output the total traffic to Wikipedia English pages for each hour between May 7 and May 9, with one line per hour.

   <pre class="prettyprint lang-sql">
   shark> select dt, sum(page_views) from wikistats_cached group by dt;
   <span class="nocode">...
   20090507-070000	6292754
   20090505-120000	7304485
   20090506-110000	6609124
   Time taken: 12.614 seconds
   13/02/05 22:05:18 INFO CliDriver: Time taken: 12.614 seconds</span></pre>

1. In the Spark section, we ran a very expensive query to compute the top 50 pages. It is fairly simple to do the same thing in SQL.

   There are two steps we can take to make the query run faster. (1) In the first command below, we turn off map-side aggregation (a.k.a. combiners). Map-side aggregation doesn't improve run-time since each page appears only once in each partition, so we are building a giant hash table on each partition for nothing.
(2) In the second command below, we increase the number of reducers used in this query to 50. Note that the
default number of reducers, which we have been using so far in this section, is 1.

   Also note that the "50" in the second command refers to the number of reducers while the "50" in the third command refers to the number of Wikipedia pages to return.

   <pre class="prettyprint lang-sql">
   shark> set mapred.reduce.tasks=50;
   shark> select page_name, sum(page_views) as views from wikistats_cached group by page_name order by views desc limit 50;
   <span class="nocode">...
   Lost_(TV_series)	121689
   World_War_II	121262
   Sabretooth_(comics)	118382
   USS_Freedom_(LCS-1)	115561
   external.png	115239
   Tin_Man_%28Stargate_SG-1%29	115134
   Necrotizing_fasciitis	114939
   List_of_Scrubs_episodes	114932
   Time taken: 129.217 seconds
   13/02/05 22:11:56 INFO CliDriver: Time taken: 129.217 seconds</span></pre>


1. With all the warm up, now it is your turn to write queries. Write Hive QL queries to answer the following questions:

- Count the number of distinct date/times for English pages

   <div class="solution" markdown="1">
   <pre class="prettyprint lang-sql">
   select count(distinct dt) from wikistats_cached;</pre>
   </div>

- How many hits are there on pages with Berkeley in the title throughout the entire period?

   <div class="solution" markdown="1">
   <pre class="prettyprint lang-sql">
   select count(page_views) from wikistats_cached where page_name like "%berkeley%";
   /* "%" in SQL is a wildcard matching all characters. */</pre>
   </div>

- Generate a histogram for the number of hits for each hour on May 6, 2009; sort the output by date/time. Based on the output, which hour is Wikipedia most popular?

   <div class="solution" markdown="1">
   <pre class="prettyprint lang-sql">
   select dt, sum(page_views) from wikistats_cached where dt like "20090506%" group by dt order by dt;</pre>
   </div>

To exit Shark, type the following at the Shark command line (and don't forget the semicolon!).

   <pre class="prettyprint lang-sql">
   shark> exit;</pre>


# Processing Live Data Streams with Spark Streaming

In this section, we will walk you through using Spark Streaming to process live data streams. Remember, Spark Streaming is a new component of Spark that provides highly scalable, fault-tolerant streaming processing. These exercises are designed as standalone Scala programs which will receive and process Twitter's real sample tweet streams. For the exercises in this section, you can choose to use Scala or Java. If you would like to use Scala but are not familiar with the language, we recommend that you see the [Introduction to the Scala Shell](#introduction-to-the-scala-shell) section to learn some basics.

## Setup
We use a modified version of the Scala standalone project template introduced in the [Intro to Running Standalone Programs](#running-standalone-spark-programs) section for the next exercise. In your AMI, this has been setup in `/root/streaming/`. You should find the following items in the directory.

<div class="sidebar">
<p style="font-size:1.2em"><b>What is SBT?</b></p>
Simple Build Tool, or SBT, is popular open-source a build tool for Scala and Java projects, written in Scala. Currently, Spark can be built using SBT or Maven, while Spark Streaming an Shark can be built with SBT only. Read more about SBT at <a href="https://github.com/harrah/xsbt/wiki" target="_blank">its Github page</a>.
</div>

- `login.txt:` File containing Twitter username and password
- For Scala users
  - `scala/sbt:` Directory containing the SBT tool
  - `scala/build.sbt:` SBT project file
  - `scala/Tutorial.scala:` Main Scala program that you are going to edit, compile and run
  - `scala/TutorialHelper.scala:` Scala file containing few helper functions for `Tutorial.scala`
- For Java users
  - `java/sbt:` Directory containing the SBT tool
  - `java/build.sbt:` SBT project file
  - `java/Tutorial.java` Main Java program that you are going to edit, compile and run
  - `java/TutorialHeler.java:` Java file containing a few helper functions
  - `java/ScalaHelper.java:` Scala file containing a few helper functions

The main file you are going to edit, compile and run for the exercises is `Tutorial.scala` or `Tutorial.java`. It should look as follows:

<div class="codetabs">
<div data-lang="scala" markdown="1">
~~~
import spark._
import spark.streaming._
import StreamingContext._
import TutorialHelper._

object Tutorial {
  def main(args: Array[String]) {

    // Location of the Spark directory
    val sparkHome = "/root/spark"

    // URL of the Spark cluster
    val sparkUrl = getSparkUrl()

    // Location of the required JAR files
    val jarFile = "target/scala-2.9.2/tutorial_2.9.2-0.1-SNAPSHOT.jar"

    // HDFS directory for checkpointing
    val checkpointDir = TutorialHelper.getHdfsUrl() + "/checkpoint/"

    // Twitter credentials from login.txt
    val (twitterUsername, twitterPassword) = getTwitterCredentials()

    // Your code goes here
  }
}
~~~
</div>
<div data-lang="java" markdown="1">
~~~
import spark.api.java.*;
import spark.api.java.function.*;
import spark.streaming.*;
import spark.streaming.api.java.*;
import twitter4j.*;
import java.util.Arrays;
import scala.Tuple2;

public class Tutorial {
  public static void main(String[] args) throws Exception {
    // Location of the Spark directory
    String sparkHome = "/root/spark";

    // URL of the Spark cluster
    String sparkUrl = TutorialHelper.getSparkUrl();

    // Location of the required JAR files
    String jarFile = "target/scala-2.9.2/tutorial_2.9.2-0.1-SNAPSHOT.jar";

    // HDFS directory for checkpointing
    String checkpointDir = TutorialHelper.getHdfsUrl() + "/checkpoint/";

    // Twitter credentials from login.txt
    String twitterUsername = TutorialHelper.getTwitterUsername();
    String twitterPassword = TutorialHelper.getTwitterPassword();

    // Your code goes here
  }
}
~~~
</div>
</div>

For your convenience, we have added a couple of helper function to get the parameters that the exercises need.

- `getSparkUrl()` is a helper function that fetches the Spark cluster URL from the file `/root/spark-ec2/cluster-url`.
- `getTwitterCredential()` is another helper function that fetches the Twitter username and password from the file `/root/streaming/login.txt`.


<div class="alert alert-info">
<i class="icon-info-sign"> 	</i>
Since all the exercises are based on Twitter's sample tweet stream, they require you specify a Twitter account's username and password. You can either use you your own Twitter username and password, or use one of the few accounts we made for the purpose of this tutorial. The username and password needs to be set in the file `/root/streaming/login.txt`
</div>

<pre class="nocode">
my.fancy.username
my_uncrackable_password
</pre>

Be sure to delete this file after the exercises are over. Even if you don't delete them, these files will be completely destroyed along with the instance, so your password will not fall into wrong hands.


## First Spark Streaming program
Let's try to write a very simple Spark Streaming program that prints a sample of the tweets it receives from Twitter every second. First locate the
`Tutorial` class and open it with a text editor.

<div class="codetabs">
<div data-lang="scala">
<pre class="prettyprint lang-bsh">
cd /root/streaming/scala/
vim Tutorial.scala
</pre>
</div>
<div data-lang="java">
<pre class="prettyprint lang-bsh">
cd /root/streaming/java/
vim Tutorial.java
</pre>
</div>
</div>

The cluster machines have both vim and emacs installed for editing. Alternatively, you can use your favorite text editor locally and then copy-paste content using vim or emacs before running it.


To express any Spark Streaming computation, a StreamingContext object needs to be created.
This object serves as the main entry point for all Spark Streaming functionality.

<div class="codetabs">
<div data-lang="scala" markdown="1">
~~~
    val ssc = new StreamingContext(sparkUrl, "Tutorial", Seconds(1), sparkHome, Seq(jarFile))
~~~
</div>
<div data-lang="java" markdown="1">
~~~
    JavaStreamingContext ssc = new JavaStreamingContext(
      sparkUrl, "Tutorial", new Duration(1000), sparkHome, new String[]{jarFile});
~~~
</div>
</div>

Here, we create a StreamingContext object by providing the Spark cluster URL, the batch duration we'd like to use for streams, the Spark home directory, and the list of JAR files that are necessary to run the program. "Tutorial" is a unique name given to this application to identify it the Spark's web UI. We elect for a batch duration of 1 second. Next, we use this context and the login information to create a stream of tweets:

<div class="codetabs">
<div data-lang="scala" markdown="1">
~~~
    val tweets = ssc.twitterStream(twitterUsername, twitterPassword)
~~~
</div>
<div data-lang="java" markdown="1">
~~~
    JavaDStream<Status> tweets =
      ssc.twitterStream(twitterUsername, twitterPassword);
~~~
</div>
</div>

The object `tweets` is a DStream of tweet statuses. More specifically, it is continuous stream of RDDs containing objects of type [twitter4j.Status](http://twitter4j.org/javadoc/twitter4j/Status.html). As a very simple processing step, let's try to print the status text of the some of the tweets.

<div class="codetabs">
<div data-lang="scala" markdown="1">
~~~
    val statuses = tweets.map(status => status.getText())
    statuses.print()
~~~
</div>
<div data-lang="java" markdown="1">
~~~
    JavaDStream<String> statuses = tweets.map(
      new Function<Status, String>() {
        public String call(Status status) { return status.getText(); }
      }
    );
    statuses.print();
~~~
</div>
</div>

Similar to RDD transformation in the earlier Spark exercises, the `map` operation on `tweets` maps each Status object to its text to create a new 'transformed' DStream named `statuses`. The `print` output operation tells the context to print first 10 records in each RDD in a DStream, which in this case, are 1 second batches of received status texts.

We also need to set an HDFS for periodic checkpointing of the intermediate data.

<div class="codetabs">
<div data-lang="scala" markdown="1">
~~~
    ssc.checkpoint(checkpointDir)
~~~
</div>
<div data-lang="java" markdown="1">
~~~
    ssc.checkpoint(checkpointDir);
~~~
</div>
</div>

Finally, we need to tell the context to start running the computation we have setup.

<div class="codetabs">
<div data-lang="scala" markdown="1">
~~~
    ssc.start()
~~~
</div>
<div data-lang="java" markdown="1">
~~~
    ssc.start();
~~~
</div>
</div>

__Note that all DStream operations must be done before calling this statement.__

After saving `Tutorial.scala`, it can be run from the command prompt using the following command (from within the `/root/streaming/[language]` directory).

<pre><code>sbt/sbt package run</code></pre>

This command will automatically compile the `Tutorial` class and create a JAR file in `/root/streaming/[language]/target/scala-2.9.2/`. Finally, it will run the program. You should see output similar to the following on your screen:

<pre class="nocode">
-------------------------------------------
Time: 1359886325000 ms
-------------------------------------------
RT @__PiscesBabyyy: You Dont Wanna Hurt Me But Your Constantly Doing It
@Shu_Inukai ?????????????????????????????????????????
@Condormoda Us vaig descobrir a la @080_bcn_fashion. Molt bona desfilada. Salutacions des de #Manresa
RT @dragon_itou: ?RT???????3000???????????????????????????????????10???????

?????????????????2?3???9???? #???? http://t.co/PwyA5dsI ? h ...
Sini aku antar ke RSJ ya "@NiieSiiRenii: Memang (?? ?`? )"@RiskiMaris: Stresss"@NiieSiiRenii: Sukasuka aku donk:p"@RiskiMaris: Makanya jgn"
@brennn_star lol I would love to come back, you seem pretty cool! I just dont know if I could ever do graveyard again :( It KILLs me
????????????????????????????????????????????????????????????????????????????????????????ww
??????????
When the first boats left the rock with the artificers employed on.
@tgs_nth ????????????????????????????
...


-------------------------------------------
Time: 1359886326000 ms
-------------------------------------------
???????????
???????????
@amatuki007 ????????????????????????????????
?????????????????
RT @BrunoMars: Wooh!
Lo malo es qe no tiene toallitas
Sayang beb RT @enjaaangg Piye ya perasaanmu nyg aku :o
Baz? ?eyler yar??ma ya da reklam konusu olmamal? d???ncesini yenemiyorum.
?????????????MTV???????the HIATUS??
@anisyifaa haha. Cukupla merepek sikit2 :3
@RemyBot ?????????
...
</pre>

<<<<<<< HEAD
To stop the application, use `Ctrl + c` . 

__Question: I don't see the above output. Instead I see the following when I run the program.__
=======
To stop the application, use `Ctrl + c` . __FAQ__: If you see the following message, it means that the authentication with Twitter failed.
>>>>>>> 5334c23d

<pre class="nocode">
13/02/04 23:41:57 INFO streaming.NetworkInputTracker: De-registered receiver for network stream 0 with message 401:Authentication credentials (https://dev.twitter.com/pages/auth) were missing or incorrect. Ensure that you have set valid consumer key/secret, access token/secret, and the system clock is in sync.
&lt;html&gt;
&lt;head&gt;
&lt;meta http-equiv="Content-Type" content="text/html; charset=utf-8"/&gt;
&lt;title&gt;Error 401 Unauthorized&lt;/title&gt;
&lt;/head&gt;
&lt;body&gt;
&lt;h2&gt;HTTP ERROR: 401&lt;/h2&gt;
&lt;p&gt;Problem accessing '/1.1/statuses/sample.json?stall_warnings=true'. Reason:
&lt;pre&gt;    Unauthorized&lt;/pre&gt;



&lt;/body&gt;
&lt;/html&gt;


Relevant discussions can be found on the Internet at:
	http://www.google.co.jp/search?q=d0031b0b or
	http://www.google.co.jp/search?q=1db75513
TwitterException{exceptionCode=[d0031b0b-1db75513], statusCode=401, message=null, code=-1, retryAfter=-1, rateLimitStatus=null, version=3.0.3}
</pre>

__Answer:__ Please verify whether the Twitter username and password has been set correctly in the file `login.txt` as instructed earlier. Make sure you do not have unnecessary trailing spaces.


## Further exercises
Next, let's try something more interesting, say, try printing the 10 most popular hashtags in the last 5 minutes. These next steps explain the set of the DStream operations required to achieve our goal. As mentioned before, the operations explained in the next steps must be added in the program before `ssc.start()`. After every step, you can see the contents of new DStream you created by using the `print()` operation and running Tutorial in the same way as explained earlier (that is, `sbt/sbt package run`).

1. __Get the stream of hashtags from the stream of tweets__:
   To get the hashtags from the status string, we need to identify only those words in the message that start with "#". This can be done as follows.


   <div class="codetabs">
   <div data-lang="scala" markdown="1">

   ~~~
       val words = statuses.flatMap(status => status.split(" "))
       val hashtags = words.filter(word => word.startsWith("#"))
   ~~~

   </div>
   <div data-lang="java" markdown="1">

   ~~~
      JavaDStream<String> words = statuses.flatMap(
        new FlatMapFunction<String, String>() {
          public Iterable<String> call(String in) {
            return Arrays.asList(in.split(" "));
          }
        }
      );

      JavaDStream<String> hashTags = words.filter(
        new Function<String, Boolean>() {
          public Boolean call(String word) { return word.startsWith("#"); }
        }
      );
   ~~~

   </div>
   </div>

   The `flatMap` operation applies a one-to-many operation to each record in a DStream and then flattens the records to create a new DStream.
   In this case, each status string is split by space to produce a DStream whose each record is a word.
   Then we apply the `filter` function to retain only the hashtags. The resulting `hashtags` DStream is a stream of RDDs having only the hashtags.
   If you want to see the result, add `hashtags.print()` and try running the program.
   You should see something like this (assuming no other DStream has `print` on it).

   <pre class="nocode">
   -------------------------------------------
   Time: 1359886521000 ms
   -------------------------------------------
   #njnbg
   #njpw
   #?????
   #algeria
   #Annaba
   </pre>

2. __Count the hashtags over a 5 minute window__: Next, we'd like to count these hashtags over a 5 minute moving window.
   A simple way to do this would be to gather together last 5 minutes of data and process them using the usual map-reduce way - map each tag to a (tag, 1) key-value pair and
   then reduce by adding the counts. However, in this case, counting over a sliding window can be done more intelligently. As the window moves, the counts of the new data can
   be added to the previous window's counts, and the counts of the old data that falls out of the window can be 'subtracted' from the previous window's counts. This can be
   done using DStreams as follows.

   <div class="codetabs">
   <div data-lang="scala" markdown="1">

   ~~~
       val counts = hashtags.map(tag => (tag, 1))
                            .reduceByKeyAndWindow(_ + _, _ - _, Seconds(60 * 5), Seconds(1))
   ~~~

   The `_ + _` and `_ - _` are Scala short-hands for specifying functions to add and subtract two numbers. `Seconds(60 * 5)` specifies
   the window size and `Seconds(1)` specifies the movement of the window.

   </div>
   <div data-lang="java" markdown="1">

   ~~~
      JavaPairDStream<String, Integer> tuples = hashTags.map(
         new PairFunction<String, String, Integer>() {
           public Tuple2<String, Integer> call(String in) {
             return new Tuple2<String, Integer>(in, 1);
           }
         }
       );

       JavaPairDStream<String, Integer> counts = tuples.reduceByKeyAndWindow(
         new Function2<Integer, Integer, Integer>() {
           public Integer call(Integer i1, Integer i2) { return i1 + i2; }
         },
         new Function2<Integer, Integer, Integer>() {
           public Integer call(Integer i1, Integer i2) { return i1 - i2; }
         },
         new Duration(60 * 5 * 1000),
         new Duration(1 * 1000)
       );
   ~~~

   There are two functions that are being defined for adding and subtracting the counts. `new Duration(60 * 5 * 1000)`
   specifies the window size and `new Duration(1 * 1000)` specifies the movement of the window.

   </div>
   </div>

   Note, that only 'invertible' reduce operations that have 'inverse' functions (like subtracting is the inverse function of adding)
   can be optimized in this manner. The generated `counts` DStream will have records that are (hashtag, count) tuples.
   If you `print` counts and run this program, you should see something like this.

   <pre class="nocode">
   -------------------------------------------
   Time: 1359886694000 ms
   -------------------------------------------
   (#epic,1)
   (#WOWSetanYangTerbaik,1)
   (#recharged,1)
   (#??????????,1)
   (#jaco,1)
   (#Blondie,1)
   (#TOKIO,1)
   (#fili,1)
   (#jackiechanisamazing,1)
   (#DASH,1)
   ...
   </pre>


3. __Find the top 10 hashtags based on their counts__:
   Finally, these counts have to be used to find the popular hashtags.
   A simple (but not the most efficient) way to do this is to sort the hashtags based on their counts and
   take the top 10 records. Since this requires sorting by the counts, the count (i.e., the second item in the
   (hashtag, count) tuple) needs to be made the key. Hence, we need to first use a `map` to flip the tuple and
   then sort the hashtags. Finally, we need to get the top 10 hashtags and print them. All this can be done as follows:

   <div class="codetabs">
   <div data-lang="scala" markdown="1">
   ~~~
       val sortedCounts = counts.map { case(tag, count) => (count, tag) }
                                .transform(rdd => rdd.sortByKey(false))
       sortedCounts.foreach(rdd =>
         println("\nTop 10 hashtags:\n" + rdd.take(10).mkString("\n")))
   ~~~
   </div>
   <div data-lang="java" markdown="1">
   ~~~
      JavaPairDStream<Integer, String> swappedCounts = counts.map(
        new PairFunction<Tuple2<String, Integer>, Integer, String>() {
          public Tuple2<Integer, String> call(Tuple2<String, Integer> in) {
            return in.swap();
          }
        }
      );

      JavaPairDStream<Integer, String> sortedCounts = swappedCounts.transform(
        new Function<JavaPairRDD<Integer, String>, JavaPairRDD<Integer, String>>() {
          public JavaPairRDD<Integer, String> call(JavaPairRDD<Integer, String> in) throws Exception {
            return in.sortByKey(false);
          }
        });

      sortedCounts.foreach(
        new Function<JavaPairRDD<Integer, String>, Void> () {
          public Void call(JavaPairRDD<Integer, String> rdd) {
            String out = "\nTop 10 hashtags:\n";
            for (Tuple2<Integer, String> t: rdd.take(10)) {
              out = out + t.toString() + "\n";
            }
            System.out.println(out);
            return null;
          }
        }
      );
   ~~~
   </div>
   </div>

   The `transform` operation allows any arbitrary RDD-to-RDD operation to be applied to each RDD of a DStream to generate a new DStream.
   The resulting 'sortedCounts' DStream is a stream of RDDs having sorted hashtags.
   The `foreach` operation applies a given function on each RDD in a DStream, that is, on each batch of data. In this case,
   `foreach` is used to get the first 10 hashtags from each RDD in `sortedCounts` and print them, every second.
   If you run this program, you should see something like this.

   <pre class="nocode">
   Top 10 hashtags:
   (2,#buzzer)
   (1,#LawsonComp)
   (1,#wizkidleftEMEcos)
   (1,#???????)
   (1,#NEVERSHUTMEUP)
   (1,#reseteo.)
   (1,#casisomoslamismapersona)
   (1,#job)
   (1,#????_??_?????_??????)
   (1,#?????RT(*^^*))
   </pre>

   Note that there are more efficient ways to get the top 10 hashtags. For example, instead of sorting the entire of
   5-minute-counts (thereby, incurring the cost of a data shuffle), one can get the top 10 hashtags in each partition,
   collect them together at the driver and then find the top 10 hashtags among them.
   We leave this as an exercise for the reader to try.


# Machine Learning

In this section, we will use Spark to implement machine learning algorithms. To complete the machine learning exercises within the time available using our relatively small EC2 clusters, in this section we will work with a restricted set of the Wikipedia traffic statistics data from May 5-7, 2009. In particular, this dataset only includes a subset of all Wikipedia articles. This restricted dataset is pre-loaded in the HDFS on your cluster in `/wikistats_20090505-07_restricted`.

## Command Line Preprocessing and Featurization

To apply most machine learning algorithms, we must first preprocess and featurize the data.  That is, for each data point, we must generate a vector of numbers describing the salient properties of that data point.  In our case, each data point will consist of a unique Wikipedia article identifier (i.e., a unique combination of Wikipedia project code and page title) and associated traffic statistics.  We will generate 24-dimensional feature vectors, with each feature vector entry summarizing the page view counts for the corresponding hour of the day.

Recall that each record in our dataset consists of a string with the format "`<date_time> <project_code> <page_title> <num_hits> <page_size>`".  The format of the date-time field is YYYYMMDD-HHmmSS (where 'M' denotes month, and 'm' denotes minute).

Given our time constraints, in order to focus on the machine learning algorithms themselves, we have pre-processed the data to create the featurized dataset that we will use to implement K-means clustering. If you are interested in doing featurization on your own, you can follow [these instructions](featurization.html).

## Clustering

[K-Means clustering](http://en.wikipedia.org/wiki/K-means_clustering) is a popular clustering algorithm that can be used to partition your dataset into K clusters. We now look at how we can implement K-Means clustering using Spark to cluster the featurized Wikipedia dataset.

## Setup
Similar to the Spark streaming exercises above, we will be using a standalone project template for this exercise. In your AMI, this has been setup in `/root/kmeans/[scala|java|python]/`. You should find the following items in the directory.

<div class="codetabs">
<div data-lang="scala">

<div class="prettyprint" style="margin-bottom:10px">
<ul style="margin-bottom:0px">
<li><code>sbt</code>: Directory containing the SBT tool</li>
<li><code>build.sbt</code>: SBT project file</li>
<li><code>WikipediaKMeans.scala</code>: Main Scala program that you are going to edit, compile and run</li>
</ul>
</div>

The main file you are going to edit, compile and run for the exercises is <code>WikipediaKMeans.scala</code>. It should look as follows:
</div>
<div data-lang="java">
<div class="prettyprint" style="margin-bottom:10px">
<ul style="margin-bottom:0px">
<li><code>sbt</code>: Directory containing the SBT tool</li>
<li><code>build.sbt</code>: SBT project file</li>
<li><code>WikipediaKMeans.java</code>: Main Java program that you are going to edit, compile and run</li>
<li><code>JavaHelpers.java</code>: Some helper functions used by the template.</li>
</ul>
</div>

The main file you are going to edit, compile and run for the exercises is <code>WikipediaKMeans.java</code>. It should look as follows:
</div>
<div data-lang="python">
<div class="prettyprint" style="margin-bottom:10px">
<ul style="margin-bottom:0px">
<li><code>WikipediaKMeans.py</code>: Main Python program that you are going to edit and run</li>
</ul>
</div>

The main file you are going to edit, compile and run for the exercises is <code>WikipediaKMeans.py</code>. It should look as follows:
</div>
</div>


<div class="codetabs">
<div data-lang="scala" markdown="1">
~~~
import spark.SparkContext
import spark.SparkContext._
import spark.util.Vector

import org.apache.log4j.Logger
import org.apache.log4j.Level

import scala.util.Random
import scala.io.Source

object WikipediaKMeans {
  def parseVector(line: String): Vector = {
      return new Vector(line.split(',').map(_.toDouble))
  }

  // Add any new functions you need here

  def main(args: Array[String]) {
    Logger.getLogger("spark").setLevel(Level.WARN)
    val sparkHome = "/root/spark"
    val jarFile = "target/scala-2.9.2/wikipedia-kmeans_2.9.2-0.0.jar"
    val master = Source.fromFile("/root/spark-ec2/cluster-url").mkString.trim
    val masterHostname = Source.fromFile("/root/spark-ec2/masters").mkString.trim

    val sc = new SparkContext(master, "WikipediaKMeans", sparkHome, Seq(jarFile))

    val K = 10
    val convergeDist = 1e-5

    val data = sc.textFile(
        "hdfs://" + masterHostname + ":9000/wikistats_featurized").map(
            t => (t.split("#")(0), parseVector(t.split("#")(1)))).cache()

    // Your code goes here

    sc.stop();
    System.exit(0)
  }
}
~~~
</div>
<div data-lang="java" markdown="1">
~~~
import org.apache.log4j.Logger;
import org.apache.log4j.Level;
import java.io.*;
import java.util.*;
import com.google.common.collect.Lists;

import scala.Tuple2;
import spark.api.java.*;
import spark.api.java.function.*;
import spark.util.Vector;


public class WikipediaKMeans {
  // Add any new functions you need here

  public static void main(String[] args) throws Exception {
    Logger.getLogger("spark").setLevel(Level.WARN);
    String sparkHome = "/root/spark";
    String jarFile = "target/scala-2.9.2/wikipedia-kmeans_2.9.2-0.0.jar";
    String master = JavaHelpers.getSparkUrl();
    String masterHostname = JavaHelpers.getMasterHostname();
    JavaSparkContext sc = new JavaSparkContext(master, "WikipediaKMeans",
      sparkHome, jarFile);

    int K = 10;
    double convergeDist = .000001;

    JavaPairRDD<String, Vector> data = sc.textFile(
        "hdfs://" + masterHostname + ":9000/wikistats_featurized").map(
      new PairFunction<String, String, Vector>() {
        public Tuple2<String, Vector> call(String in)
        throws Exception {
          String[] parts = in.split("#");
          return new Tuple2<String, Vector>(
            parts[0], JavaHelpers.parseVector(parts[1]));
        }
      }
     ).cache();

    // Your code goes here

    sc.stop();
    System.exit(0);
  }
}
~~~
</div>
<div data-lang="python" markdown="1">
~~~
import os
import sys
import numpy as np

from pyspark import SparkContext

def setClassPath():
    oldClassPath = os.environ.get('SPARK_CLASSPATH', '')
    cwd = os.path.dirname(os.path.realpath(__file__))
    os.environ['SPARK_CLASSPATH'] = cwd + ":" + oldClassPath


def parseVector(line):
    return np.array([float(x) for x in line.split(',')])

# Add any new functions you need here

if __name__ == "__main__":
    setClassPath()
    master = open("/root/spark-ec2/cluster-url").read().strip()
    masterHostname = open("/root/spark-ec2/masters").read().strip()
    sc = SparkContext(master, "PythonKMeans")
    K = 10
    convergeDist = 1e-5

    lines = sc.textFile(
	"hdfs://" + masterHostname + ":9000/wikistats_featurized")
    data = lines.map(
	lambda x: (x.split("#")[0], parseVector(x.split("#")[1]))).cache()

    # Your code goes here
~~~
</div>
</div>

Let's first take a closer look at our template code in a text editor on the cluster itself, then we'll start adding code to the template. Locate the `WikipediaKMeans` class and open it with a text editor.

<div class="codetabs">
<div data-lang="scala">
<pre class="prettyprint lang-bsh">
cd /root/kmeans/scala
vim WikipediaKMeans.scala  # If you don't know vim, you can use emacs or nano
</pre>
</div>
<div data-lang="java">
<pre class="prettyprint lang-bsh">
cd /root/kmeans/java
vim WikipediaKMeans.java  # If you don't know vim, you can use emacs or nano
</pre>
</div>
<div data-lang="python">
<pre class="prettyprint lang-bsh">
cd /root/kmeans/python
vim WikipediaKMeans.py  # If you don't know Vim, you can use emacs or nano
</pre>
</div>
</div>

The cluster machines have vim, emacs, and nano installed for editing. Alternatively, you can use your favorite text editor locally and then copy-paste content into vim, emacs, or nano before running it.

For any Spark computation, we first create a Spark context object. For Scala or Java programs, we do that by providing the Spark cluster URL, the Spark home directory, and the JAR file that will be generated when we compile our program. For Python programs, we only need to provide the Spark cluster URL. Finally, we also name our program "WikipediaKMeans" to identify it in Spark's web UI.

This is what it looks like in our template code:

<div class="codetabs">
<div data-lang="scala" markdown="1">
~~~
    val sc = new SparkContext(master, "WikipediaKMeans", sparkHome, Seq(jarFile))
~~~
</div>
<div data-lang="java" markdown="1">
~~~
    JavaSparkContext sc = new JavaSparkContext(master, "WikipediaKMeans", sparkHome, jarFile);
~~~
</div>
<div data-lang="python" markdown="1">
~~~
    sc = SparkContext(master, "PythonKMeans")
~~~
</div>
</div>

Next, the code uses the SparkContext to read in our featurized dataset. The [featurization process](#command-line-preprocessing-and-featurization) created a 24-dimensional feature vector for each article in our Wikipedia dataset, with each vector entry summarizing the page view counts for the corresponding hour of the day. Each line in the file consists of the page identifier and the features separated by commas.

Next, the code reads the file in from HDFS and parses each line to create a RDD which contains pairs of `(String, Vector)`.

A quick note about the `Vector` class we will using in this exercise: For Scala and Java programs we will be using the [Vector](http://spark-project.org/docs/latest/api/core/index.html#spark.util.Vector) class provided by Spark. For Python, we will be using [NumPy arrays](http://docs.scipy.org/doc/numpy/reference/generated/numpy.array.html).

<div class="codetabs">
<div data-lang="scala" markdown="1">
~~~
   val data = sc.textFile(
       "hdfs://" + masterHostname + ":9000/wikistats_featurized").map(
           t => (t.split("#")(0), parseVector(t.split("#")(1)))).cache()
   val count = data.count()
   println("Number of records " + count)
~~~
</div>
<div data-lang="java" markdown="1">
~~~
    JavaPairRDD<String, Vector> data = sc.textFile(
      "hdfs://" + masterHostname + ":9000/wikistats_featurized").map(
        new PairFunction<String, String, Vector>() {
          public Tuple2<String, Vector> call(String in)
          throws Exception {
            String[] parts = in.split("#");
            return new Tuple2<String, Vector>(parts[0], parseVector(parts[1]));
          }
        }
      ).cache();
    long count = data.count();
    System.out.println("Number of records " + count);
~~~
</div>
<div data-lang="python" markdown="1">
~~~
    lines = sc.textFile(
        "hdfs://" + masterHostname + ":9000/wikistats_featurized_hash_text")
    data = lines.map(
        lambda x: (x.split("#")[0], parseVector(x.split("#")[1]))).cache()
    count = data.count()
    print "Number of records " + str(count)
~~~
</div>
</div>

Now, let's make our first edit to the file and add code to count the number of records in our dataset by running `data.count()` and print the value. Find the comment that says "Your code goes here" and replace it with:

<div class="codetabs">
<div data-lang="scala" markdown="1">
~~~
    val count = data.count()
    println("Number of records " + count)
~~~
</div>
<div data-lang="java" markdown="1">
~~~
    long count = data.count();
    System.out.println("Number of records " + count);
~~~
</div>
<div data-lang="python" markdown="1">
~~~
    count = data.count()
    print "Number of records " + str(count)
~~~
</div>
</div>

## Running the program
Before we implement the K-Means algorithm, here is quick reminder on how you can run the program at any point during this exercise. Save the `WikipediaKMeans` file run the following commands:

<div class="codetabs">
<div data-lang="scala" markdown="1">
<pre class="prettyprint lang-bsh">
cd /root/kmeans/scala
sbt/sbt package run
</pre>

This command will compile the `WikipediaKMeans` class and create a JAR file in `/root/kmeans/scala/target/scala-2.9.2/`. Finally, it will run the program. You should see output similar to the following on your screen:

</div>
<div data-lang="java" markdown="1">
<pre class="prettyprint lang-bsh">
cd /root/kmeans/java
sbt/sbt package run
</pre>

This command will compile the `WikipediaKMeans` class and create a JAR file in `/root/kmeans/java/target/scala-2.9.2/`. Finally, it will run the program. You should see output similar to the following on your screen:

</div>
<div data-lang="python" markdown="1">
<pre class="prettyprint lang-bsh">
cd /root/kmeans/python
/root/spark/pyspark ./WikipediaKMeans.py
</pre>

This command will run `WikipediaKMeans` on your Spark cluster. You should see output similar to the following on your screen:

</div>
</div>

<pre class="prettyprint lang-bsh">
Number of records 802450
</pre>

## K-Means algorithm
We are now set to start implementing the K-means algorithm, so remove or comment out the lines we just added to print the record count and let's get started.

1. The first step in the K-Means algorithm is to initialize our centers by randomly picking `K` points from our dataset. We use the `takeSample` function in Spark to do this.

    <div class="codetabs">
    <div data-lang="scala" markdown="1">
~~~
      var centroids = data.takeSample(false, K, 42).map(x => x._2)
~~~
    </div>
    <div data-lang="java" markdown="1">
~~~
      List<Tuple2<String, Vector>> centroidTuples = data.takeSample(false, K, 42);
      final List<Vector> centroids = Lists.newArrayList();
      for (Tuple2<String, Vector> t: centroidTuples) {
        centroids.add(t._2());
      }
~~~
    </div>
    <div data-lang="python" markdown="1">
~~~
      # NOTE: PySpark does not support takeSample() yet. Use first K points instead.
      centroids = map(lambda (x, y): y, data.take(K))
~~~
    </div>
    </div>

1. Next, we need to compute the closest centroid for each point and we do this by using the `map` operation in Spark. For every point we will use a function `closestPoint` (which you have to write!) to compute the closest centroid.

    <div class="codetabs">
    <div data-lang="scala" markdown="1">
~~~
      var closest = data.map(p => (closestPoint(p._2, centroids), p._2)) // Won't work until you write closestPoint()
~~~
    </div>
    <div data-lang="java" markdown="1">
~~~
      JavaPairRDD<Integer, Vector> closest = data.map(
        new PairFunction<Tuple2<String, Vector>, Integer, Vector>() {
          public Tuple2<Integer, Vector> call(Tuple2<String, Vector> in) throws Exception {
            return new Tuple2<Integer, Vector>(closestPoint(in._2(), centroids), in._2());
          }
        }
      );
~~~
    </div>
    <div data-lang="python" markdown="1">
~~~
      closest = data.map(
          lambda (x, y) : (closestPoint(y, centroids), y))
~~~
    </div>
    </div>

    **Exercise:** Write the `closestPoint` function in `WikipediaKMeans` to return the index of the closest centroid given a point and the set of all centroids. To get you started, we provide the type signature of the function:

    <div class="codetabs">
    <div data-lang="scala" markdown="1">
~~~
      def closestPoint(p: Vector, centers: Array[Vector]): Int = {
~~~
    </div>
    <div data-lang="java" markdown="1">
~~~
      static int closestPoint(Vector p, List<Vector> centers) {
~~~
    </div>
    <div data-lang="python" markdown="1">
~~~
      def closestPoint(p, centers):
~~~
    </div>
    </div>

    In case you get stuck, you can use our solution given here:

    <div class="codetabs">
    <div data-lang="scala" markdown="1">
    <div class="solution" markdown="1">
~~~
      def closestPoint(p: Vector, centers: Array[Vector]): Int = {
        var bestIndex = 0
        var closest = Double.PositiveInfinity
        for (i <- 0 until centers.length) {
          val tempDist = p.squaredDist(centers(i))
          if (tempDist < closest) {
            closest = tempDist
            bestIndex = i
          }
        }
        return bestIndex
      }
~~~
    </div>
    </div>
    <div data-lang="java" markdown="1">
    <div class="solution" markdown="1">
~~~
      static int closestPoint(Vector p, List<Vector> centers) {
        int bestIndex = 0;
        double closest = Double.POSITIVE_INFINITY;
        for (int i = 0; i < centers.size(); i++) {
          double tempDist = p.squaredDist(centers.get(i));
          if (tempDist < closest) {
            closest = tempDist;
            bestIndex = i;
          }
        }
        return bestIndex;
      }
~~~
    </div>
    </div>
    <div data-lang="python" markdown="1">
    <div class="solution" markdown="1">
~~~
      def closestPoint(p, centers):
          bestIndex = 0
          closest = float("+inf")
          for i in range(len(centers)):
              dist = np.sum((p - centers[i]) ** 2)
              if dist < closest:
                  closest = dist
                  bestIndex = i
          return bestIndex
~~~
    </div>
    </div>
    </div>

    On the line defining the variable called `closest`, the `map` operation creates a new RDD which contains a tuple for every point. The first element in the tuple is the index of the closest centroid for the point and second element is the `Vector` representing the point.

1. Now that we have the closest centroid for each point, we can cluster our points by the centroid they belong to. To do this, we use a `groupByKey` operation as shown below. The `groupByKey` operator creates a new `RDD[(Int, Array[Vector])]` where the key is the index of the centroid and the values are all the points which belong to its cluster.

    <div class="codetabs">
    <div data-lang="scala" markdown="1">
~~~
      var pointsGroup = closest.groupByKey()
~~~
    </div>
    <div data-lang="java" markdown="1">
~~~
      JavaPairRDD<Integer, List<Vector>> pointsGroup = closest.groupByKey();
~~~
    </div>
    <div data-lang="python" markdown="1">
~~~
      pointsGroup = closest.groupByKey()
~~~
    </div>
    </div>

1. We can now calculate our new centroids by computing the mean of the points that belong to a cluster. We do this using `mapValues` which allows us to apply a function on all the values for a particular key. We also use a function `average` to compute the average of an array of vectors.

    <div class="codetabs">
    <div data-lang="scala" markdown="1">
~~~
      var newCentroids = pointsGroup.mapValues(ps => average(ps)).collectAsMap()
~~~
    </div>
    <div data-lang="java" markdown="1">
~~~
      Map<Integer, Vector> newCentroids = pointsGroup.mapValues(
        new Function<List<Vector>, Vector>() {
          public Vector call(List<Vector> ps) throws Exception {
            return average(ps);
          }
        }).collectAsMap();
~~~
    </div>
    <div data-lang="python" markdown="1">
~~~
      newCentroids = pointsGroup.mapValues(
          lambda x : average(x)).collectAsMap()
~~~
    </div>
    </div>

    **Exercise:** Write the `average` function in `WikipediaKMeans` to sum all the vectors and divide it by the number of vectors present in the input array. Your function should return a new Vector which is the average of the input vectors. You can look at our solution in case you get stuck.

    <div class="codetabs">
    <div data-lang="scala" markdown="1">
    <div class="solution" markdown="1">
~~~
      def average(ps: Seq[Vector]) : Vector = {
        val numVectors = ps.size
        var out = new Vector(ps(0).elements)
        for (i <- 1 until numVectors) {
          out += ps(i)
        }
        out / numVectors
      }
~~~
    </div>
    </div>
    <div data-lang="java" markdown="1">
    <div class="solution" markdown="1">
~~~
      static Vector average(List<Vector> ps) {
        int numVectors = ps.size();
        Vector out = new Vector(ps.get(0).elements());
        for (int i = 0; i < numVectors; i++) {
          out.addInPlace(ps.get(i));
        }
        return out.divide(numVectors);
      }
~~~
    </div>
    </div>
    <div data-lang="python" markdown="1">
    <div class="solution" markdown="1">
~~~
      def average(points):
          numVectors = len(points)
          out = np.array(points[0])
          for i in range(2, numVectors):
              out += points[i]
          out = out / numVectors
          return out
~~~
    </div>
    </div>
    </div>

1. Finally, lets calculate how different our new centroids are compared to our initial centroids. This will be used to determine if we have converged to the right set of centroids. To do this we create a variable named `tempDist` that represents the distance between the old centroids and new centroids. In Scala and Java, we use the `squaredDist` function to compute the distance between two vectors. For Python we can use `np.sum`. We sum up the distance over `K` centroids and print this value.

    <div class="codetabs">
    <div data-lang="scala" markdown="1">
~~~
      var tempDist = 0.0
      for (i <- 0 until K) {
        tempDist += centroids(i).squaredDist(newCentroids(i))
      }
      println("Finished iteration (delta = " + tempDist + ")")
~~~
    </div>
    <div data-lang="java" markdown="1">
~~~
      double tempDist = 0.0;
      for (int i = 0; i < K; i++) {
        tempDist += centroids.get(i).squaredDist(newCentroids.get(i));
      }
      for (Map.Entry<Integer, Vector> t: newCentroids.entrySet()) {
        centroids.set(t.getKey(), t.getValue());
      }
      System.out.println("Finished iteration (delta = " + tempDist + ")");
~~~
    </div>
    <div data-lang="python" markdown="1">
~~~
      tempDist = sum(np.sum((centroids[x] - y) ** 2) for (x, y) in newCentroids.iteritems())
      print "Finished iteration (delta = " + str(tempDist) + ")"
~~~
    </div>
    </div>

    You can now save `WikipediaKMeans`, and [run it](#running-the-program) to make sure our program is working fine so far. If everything went right, you should see the output similar to the following. (NOTE: Your output may not exactly match this as we use a random set of initial centers).

    <pre class="prettyprint lang-bsh">Finished iteration (delta = 0.025900765093161377)</pre>

1. The above steps represent one iteration of the K-Means algorithm. We will need to repeat these steps until the distance between newly computed centers and the ones from the previous iteration become lesser than some small constant. (`convergeDist` in our program). To do this we put our steps inside a `do while` loop and check if `tempDist` is lower than the convergence constant. Putting this together with the previous steps, our code will look like:

    <div class="codetabs">
    <div data-lang="scala" markdown="1">
~~~
      do {
        var closest = data.map(p => (closestPoint(p._2, centroids), p._2))
        var pointsGroup = closest.groupByKey()
        var newCentroids = pointsGroup.mapValues(ps => average(ps)).collectAsMap()

        tempDist = 0.0
        for (i <- 0 until K) {
          tempDist += centroids(i).squaredDist(newCentroids(i))
        }

        // Assign newCentroids to centroids
        for (newP <- newCentroids) {
          centroids(newP._1) = newP._2
        }
        iter += 1
        println("Finished iteration " + iter + " (delta = " + tempDist + ")")
      } while (tempDist > convergeDist)
~~~
    </div>
    <div data-lang="java" markdown="1">
~~~
      do {
          JavaPairRDD<Integer, Vector> closest = data.map(
            new PairFunction<Tuple2<String, Vector>, Integer, Vector>() {
              public Tuple2<Integer, Vector> call(Tuple2<String, Vector> in) throws Exception {
                return new Tuple2<Integer, Vector>(closestPoint(in._2(), centroids), in._2());
              }
             }
            );
          JavaPairRDD<Integer, List<Vector>> pointsGroup = closest.groupByKey();
          Map<Integer, Vector> newCentroids = pointsGroup.mapValues(
            new Function<List<Vector>, Vector>() {
              public Vector call(List<Vector> ps) throws Exception {
                return average(ps);
              }
            }).collectAsMap();
          double tempDist = 0.0;
          for (int i = 0; i < K; i++) {
            tempDist += centroids.get(i).squaredDist(newCentroids.get(i));
          }
          for (Map.Entry<Integer, Vector> t: newCentroids.entrySet()) {
            centroids.set(t.getKey(), t.getValue());
          }
          System.out.println("Finished iteration (delta = " + tempDist + ")");

        } while (tempDist > convergeDist);
~~~
    </div>
    <div data-lang="python" markdown="1">
~~~
    while tempDist > convergeDist:
        closest = data.map(
            lambda (x, y) : (closestPoint(y, centroids), y))
        pointsGroup = closest.groupByKey()
        newCentroids = pointsGroup.mapValues(
            lambda x : average(x)).collectAsMap()

        tempDist = sum(np.sum((centroids[x] - y) ** 2) for (x, y) in newCentroids.iteritems())
        for (x, y) in newCentroids.iteritems():
            centroids[x] = y
        print "Finished iteration (delta = " + str(tempDist) + ")"
~~~
    </div>
    </div>

1. **Exercise:** After the `do while` loop completes, write code to print the titles of 10 articles assigned to each cluster.

    <div class="codetabs">
    <div data-lang="scala" markdown="1">
    <div class="solution" markdown="1">
~~~
      val numArticles = 10
      for((centroid, centroidI) <- centroids.zipWithIndex) {
        // print numArticles articles which are assigned to this centroid’s cluster
        data.filter(p => (closestPoint(p._2, centroids) == centroidI)).take(numArticles).foreach(
            x => println(x._1))
        println()
      }
~~~
    </div>
    </div>
    <div data-lang="java" markdown="1">
    <div class="solution" markdown="1">
~~~
      System.out.println("Cluster with some articles:");
      int numArticles = 10;
      for (int i = 0; i < centroids.size(); i++) {
        final int index = i;
        List<Tuple2<String, Vector>> samples =
          data.filter(new Function<Tuple2<String, Vector>, Boolean>() {
            public Boolean call(Tuple2<String, Vector> in) throws Exception {
              return closestPoint(in._2(), centroids) == index;
            }
          }).take(numArticles);
        for(Tuple2<String, Vector> sample: samples) {
          System.out.println(sample._1());
        }
        System.out.println();
      }
~~~
    </div>
    </div>
    <div data-lang="python" markdown="1">
    <div class="solution" markdown="1">
~~~
      print "Clusters with some articles"
      numArticles = 10
      for i in range(0, len(centroids)):
        samples = data.filter(lambda (x,y) : closestPoint(y, centroids) == i).take(numArticles)
        for (name, features) in samples:
          print name

        print " "
~~~
    </div>
    </div>
    </div>

1. You can save `WikipediaKMeans` and [run your program](#running-the-program) now. If everything goes well your algorithm will converge after some iterations and your final output should have clusters similar to the following output. Recall that our feature vector consisted of the number of times a page was visited in every hour of the day. We can see that pages are clustered together by _language_ indicating that they are accessed during the same hours of the day.

    <pre class="nocode">
    ja %E6%AD%8C%E8%97%A4%E9%81%94%E5%A4%AB
    ja %E7%8B%90%E3%81%AE%E5%AB%81%E5%85%A5%E3%82%8A
    ja %E3%83%91%E3%82%B0
    ja %E7%B4%AB%E5%BC%8F%E9%83%A8
    ja %E3%81%8A%E5%A7%89%E7%B3%BB
    ja Reina
    ja %E8%B8%8A%E3%82%8A%E5%AD%97
    ja %E3%83%90%E3%82%BB%E3%83%83%E3%83%88%E3%83%8F%E3%82%A6%E3%83%B3%E3%83%89
    ja %E3%81%BF%E3%81%9A%E3%81%BB%E3%83%95%E3%82%A3%E3%83%8A%E3%83%B3%E3%82%B7%E3%83%A3%E3%83%AB%E3%82%B0%E3%83%AB%E3%83%BC%E3%83%97
    ja %E6%96%B0%E6%BD%9F%E7%9C%8C%E7%AB%8B%E6%96%B0%E6%BD%9F%E5%8D%97%E9%AB%98%E7%AD%89%E5%AD%A6%E6%A0%A1

    ru %D0%A6%D0%B8%D1%80%D0%BA%D0%BE%D0%BD%D0%B8%D0%B9
    de Kirchenstaat
    ru %D0%90%D0%B2%D1%80%D0%B0%D0%B0%D0%BC
    de Migr%C3%A4ne
    de Portal:Freie_Software
    de Datenflusskontrolle
    de Dornier_Do_335
    de.b LaTeX-Schnellkurs:_Griechisches_Alphabet
    de Mach-Zahl
    ru Total_Commander

    en 761st_Tank_Battalion_(United_States)
    en File:N34---Douglas-DC3-Cockpit.jpg
    en Desmond_Child
    en Philadelphia_Freeway
    en Zygon
    en File:Ruth1918.jpg
    en Sally_Rand
    en File:HLHimmler.jpg
    en Waiting_to_Exhale
    en File:Sonic1991b.jpg
    </pre>

1. In case you want to look at the complete solution, here is how `WikipediaKMeans` will look after all the above steps have been completed.

    <div class="codetabs">
    <div data-lang="scala" markdown="1">
    <div class="solution" markdown="1">
~~~
    import spark.SparkContext
    import spark.SparkContext._
    import spark.util.Vector

    import org.apache.log4j.Logger
    import org.apache.log4j.Level

    import scala.util.Random
    import scala.io.Source

    object WikipediaKMeans {
      def parseVector(line: String): Vector = {
          return new Vector(line.split(',').map(_.toDouble))
      }

      def closestPoint(p: Vector, centers: Array[Vector]): Int = {
        var index = 0
        var bestIndex = 0
        var closest = Double.PositiveInfinity
        for (i <- 0 until centers.length) {
          val tempDist = p.squaredDist(centers(i))
          if (tempDist < closest) {
            closest = tempDist
            bestIndex = i
          }
        }
        return bestIndex
      }

      def average(ps: Seq[Vector]) : Vector = {
        val numVectors = ps.size
        var out = new Vector(ps(0).elements)
        for (i <- 1 until numVectors) {
          out += ps(i)
        }
        out / numVectors
      }

      // Add any new functions you need here

      def main(args: Array[String]) {
        Logger.getLogger("spark").setLevel(Level.WARN)
        val sparkHome = "/root/spark"
        val jarFile = "target/scala-2.9.2/wikipedia-kmeans_2.9.2-0.0.jar"
        val master = Source.fromFile("/root/spark-ec2/cluster-url").mkString.trim
        val masterHostname = Source.fromFile("/root/spark-ec2/masters").mkString.trim

        val sc = new SparkContext(master, "WikipediaKMeans", sparkHome, Seq(jarFile))

        val K = 10
        val convergeDist = 1e-6

        val data = sc.textFile(
            "hdfs://" + masterHostname + ":9000/wikistats_featurized").map(
                t => (t.split("#")(0), parseVector(t.split("#")(1)))).cache()

        val count = data.count()
        println("Number of records " + count)

        // Your code goes here
        var centroids = data.takeSample(false, K, 42).map(x => x._2)
        var tempDist = 1.0
        do {
          var closest = data.map(p => (closestPoint(p._2, centroids), p._2))
          var pointsGroup = closest.groupByKey()
          var newCentroids = pointsGroup.mapValues(ps => average(ps)).collectAsMap()
          tempDist = 0.0
          for (i <- 0 until K) {
            tempDist += centroids(i).squaredDist(newCentroids(i))
          }
          for (newP <- newCentroids) {
            centroids(newP._1) = newP._2
          }
          println("Finished iteration (delta = " + tempDist + ")")
        } while (tempDist > convergeDist)

        println("Clusters with some articles:")
        val numArticles = 10
        for((centroid, centroidI) <- centroids.zipWithIndex) {
          // print numArticles articles which are assigned to this centroid’s cluster
          data.filter(p => (closestPoint(p._2, centroids) == centroidI)).take(numArticles).foreach(
              x => println(x._1))
          println()
        }

        sc.stop()
        System.exit(0)
      }
    }
~~~
    </div>
    </div>
    <div data-lang="java" markdown="1">
    <div class="solution" markdown="1">
~~~
    import org.apache.log4j.Logger;
    import org.apache.log4j.Level;
    import java.io.*;
    import java.util.*;
    import com.google.common.collect.Lists;

    import scala.Tuple2;
    import spark.api.java.*;
    import spark.api.java.function.*;
    import spark.util.Vector;


    public class WikipediaKMeans {
      static int closestPoint(Vector p, List<Vector> centers) {
        int bestIndex = 0;
        double closest = Double.POSITIVE_INFINITY;
        for (int i = 0; i < centers.size(); i++) {
          double tempDist = p.squaredDist(centers.get(i));
          if (tempDist < closest) {
            closest = tempDist;
            bestIndex = i;
          }
        }
        return bestIndex;
      }

      static Vector average(List<Vector> ps) {
        int numVectors = ps.size();
        Vector out = new Vector(ps.get(0).elements());
        for (int i = 0; i < numVectors; i++) {
          out.addInPlace(ps.get(i));
        }
        return out.divide(numVectors);
      }

      public static void main(String[] args) throws Exception {
        Logger.getLogger("spark").setLevel(Level.WARN);
        String sparkHome = "/root/spark";
        String jarFile = "target/scala-2.9.2/wikipedia-kmeans_2.9.2-0.0.jar";
        String master = JavaHelpers.getSparkUrl();
        String masterHostname = JavaHelpers.getMasterHostname();
        JavaSparkContext sc = new JavaSparkContext(master, "WikipediaKMeans",
          sparkHome, jarFile);

        int K = 10;
        double convergeDist = .000001;

        JavaPairRDD<String, Vector> data = sc.textFile(
          "hdfs://" + masterHostname + ":9000/wikistats_featurized").map(
          new PairFunction<String, String, Vector>() {
            public Tuple2<String, Vector> call(String in) throws Exception {
              String[] parts = in.split("#");
              return new Tuple2<String, Vector>(
               parts[0], JavaHelpers.parseVector(parts[1]));
            }
          }).cache();


        long count = data.count();
        System.out.println("Number of records " + count);

        List<Tuple2<String, Vector>> centroidTuples = data.takeSample(false, K, 42);
        final List<Vector> centroids = Lists.newArrayList();
        for (Tuple2<String, Vector> t: centroidTuples) {
          centroids.add(t._2());
        }

        System.out.println("Done selecting initial centroids");
        double tempDist;
        do {
          JavaPairRDD<Integer, Vector> closest = data.map(
            new PairFunction<Tuple2<String, Vector>, Integer, Vector>() {
              public Tuple2<Integer, Vector> call(Tuple2<String, Vector> in) throws Exception {
                return new Tuple2<Integer, Vector>(closestPoint(in._2(), centroids), in._2());
              }
            }
          );

          JavaPairRDD<Integer, List<Vector>> pointsGroup = closest.groupByKey();
          Map<Integer, Vector> newCentroids = pointsGroup.mapValues(
            new Function<List<Vector>, Vector>() {
             public Vector call(List<Vector> ps) throws Exception {
               return average(ps);
            }
          }).collectAsMap();
          tempDist = 0.0;
          for (int i = 0; i < K; i++) {
            tempDist += centroids.get(i).squaredDist(newCentroids.get(i));
          }
          for (Map.Entry<Integer, Vector> t: newCentroids.entrySet()) {
            centroids.set(t.getKey(), t.getValue());
          }
          System.out.println("Finished iteration (delta = " + tempDist + ")");

        } while (tempDist > convergeDist);

        System.out.println("Cluster with some articles:");
        int numArticles = 10;
        for (int i = 0; i < centroids.size(); i++) {
          final int index = i;
          List<Tuple2<String, Vector>> samples =
          data.filter(new Function<Tuple2<String, Vector>, Boolean>() {
            public Boolean call(Tuple2<String, Vector> in) throws Exception {
            return closestPoint(in._2(), centroids) == index;
          }}).take(numArticles);
          for(Tuple2<String, Vector> sample: samples) {
           System.out.println(sample._1());
          }
          System.out.println();
        }
        sc.stop();
        System.exit(0);
      }
    }
~~~
    </div>
    </div>
    <div data-lang="python" markdown="1">
    <div class="solution" markdown="1">
~~~
   import os
   import sys

   import numpy as np
   from pyspark import SparkContext

   def setClassPath():
       oldClassPath = os.environ.get('SPARK_CLASSPATH', '')
       cwd = os.path.dirname(os.path.realpath(__file__))
       os.environ['SPARK_CLASSPATH'] = cwd + ":" + oldClassPath

   def parseVector(line):
       return np.array([float(x) for x in line.split(',')])

   def closestPoint(p, centers):
       bestIndex = 0
       closest = float("+inf")
       for i in range(len(centers)):
           dist = np.sum((p - centers[i]) ** 2)
           if dist < closest:
               closest = dist
               bestIndex = i
       return bestIndex

   def average(points):
       numVectors = len(points)
       out = np.array(points[0])
       for i in range(2, numVectors):
           out += points[i]
       out = out / numVectors
       return out

   if __name__ == "__main__":
       setClassPath()
       master = open("/root/spark-ec2/cluster-url").read().strip()
       masterHostname = open("/root/spark-ec2/masters").read().strip()
       sc = SparkContext(master, "PythonKMeans")
       K = 10
       convergeDist = 1e-5

       lines = sc.textFile(
           "hdfs://" + masterHostname + ":9000/wikistats_featurized")

       data = lines.map(
           lambda x: (x.split("#")[0], parseVector(x.split("#")[1]))).cache()
       count = data.count()
       print "Number of records " + str(count)

       # TODO: PySpark does not support takeSample(). Use first K points instead.
       centroids = map(lambda (x, y): y, data.take(K))
       tempDist = 1.0

       while tempDist > convergeDist:
           closest = data.map(
               lambda (x, y) : (closestPoint(y, centroids), y))
           pointsGroup = closest.groupByKey()
           newCentroids = pointsGroup.mapValues(
               lambda x : average(x)).collectAsMap()

           tempDist = sum(np.sum((centroids[x] - y) ** 2) for (x, y) in newCentroids.iteritems())
           for (x, y) in newCentroids.iteritems():
               centroids[x] = y
           print "Finished iteration (delta = " + str(tempDist) + ")"
           sys.stdout.flush()


       print "Clusters with some articles"
       numArticles = 10
       for i in range(0, len(centroids)):
         samples = data.filter(lambda (x,y) : closestPoint(y, centroids) == i).take(numArticles)
         for (name, features) in samples:
           print name

         print " "
~~~
    </div>
    </div>
    </div>

1. **Challenge Exercise:** The K-Means implementation uses a `groupBy` and `mapValues` to compute the new centers. This can be optimized by using a running sum of the vectors that belong to a cluster and running counter of the number of vectors present in a cluster. How would you use the Spark API to implement this?<|MERGE_RESOLUTION|>--- conflicted
+++ resolved
@@ -965,13 +965,7 @@
 ...
 </pre>
 
-<<<<<<< HEAD
-To stop the application, use `Ctrl + c` . 
-
-__Question: I don't see the above output. Instead I see the following when I run the program.__
-=======
 To stop the application, use `Ctrl + c` . __FAQ__: If you see the following message, it means that the authentication with Twitter failed.
->>>>>>> 5334c23d
 
 <pre class="nocode">
 13/02/04 23:41:57 INFO streaming.NetworkInputTracker: De-registered receiver for network stream 0 with message 401:Authentication credentials (https://dev.twitter.com/pages/auth) were missing or incorrect. Ensure that you have set valid consumer key/secret, access token/secret, and the system clock is in sync.
