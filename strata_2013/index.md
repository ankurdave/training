--- conflicted
+++ resolved
@@ -570,10 +570,6 @@
 First, on the AMI for this tutorial we have included "template" projects for Scala and Java standalone programs for both Spark and Spark streaming.
 The Spark ones can be found in the `/root/scala-app-template` and `/root/java-app-template` directories (we will discuss the Streaming ones later).
 Feel free to browse through the contents of those directories. You can also find examples of building and running Spark standalone jobs <a href="http://www.spark-project.org/docs/0.6.0/quick-start.html#a-standalone-job-in-java">in Java</a> and <a href="http://www.spark-project.org/docs/0.6.0/quick-start.html#a-standalone-job-in-scala">in Scala</a> as part of the Spark Quick Start Guide. For even more details, see Matei Zaharia's <a href="http://ampcamp.berkeley.edu/wp-content/uploads/2012/06/matei-zaharia-part-2-amp-camp-2012-standalone-programs.pdf" target="_blank">slides</a> and <a href="http://www.youtube.com/watch?v=7k4yDKBYOcw&t=59m37s" target="_blank">talk video</a> about Standalone Spark jobs at the <a href="http://ampcamp.berkeley.edu/agenda-2012" target="blank">first AMP Camp</a>.
-<<<<<<< HEAD
-=======
-
->>>>>>> 27c0874c
 
 # Data Exploration Using Shark
 
