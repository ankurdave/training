---
layout: global
title: AMP Camp 2013 Exercises
---
# Introduction to AMP Camp 2013 Exercises

The following series of exercises will walk you through the process of setting up a 4-machine cluster on EC2 running [Spark](http://spark-project.org), [Shark](http://shark.cs.berkeley.edu) and [Mesos](http://mesos-project.org),
then loading and analyzing a real wikipedia dataset using your cluster.
We will begin with simple interactive analysis techniques at the command-line, and progress to writing standalone programs, and then onto more advanced machine learning algorithms.
 
# Launching a Spark/Shark Cluster on EC2

This section will walk you through the process of launching a small cluster using your own Amazon EC2 account and our scripts and AMI (New to AMIs? See this [intro to AMIs](https://aws.amazon.com/amis/)).

## Pre-requisites

The cluster setup script we'll use below requires Python 2.x and has been tested to work on Linux or OS X.
We will use the [Bash shell](http://www.gnu.org/software/bash/manual/bashref.html) in our examples below.
If you are using Windows, consider installing [Cygwin](http://www.cygwin.com/) (note that we have not tested this, hence providing debug support would be hard).

## Setting up EC2 keys

Make sure you have an Amazon EC2 account.
Set the environment variables `AWS_ACCESS_KEY_ID` and `AWS_SECRET_ACCESS_KEY` to your Amazon EC2 access key ID and secret access key.
These can be obtained from the [AWS homepage](http://aws.amazon.com/) by clicking `Account > Security Credentials > Access Credentials`:

![Downloading AWS access keys](img/aws-accesskey.png)

    export AWS_ACCESS_KEY_ID=<ACCESS_KEY_ID>
    export AWS_SECRET_ACCESS_KEY=<SECRET_ACCESS_KEY>

Create an Amazon EC2 key pair for yourself.
This can be done by logging into your Amazon Web Services account through the [AWS console](http://aws.amazon.com/console/), selecting `EC2` from the `Services` menu,  selecting `Key Pairs` on the left sidebar, and creating and downloading a key:

![Downloading an EC2 Keypair](img/aws-keypair.png)



Make sure that you set the permissions for the private key file to `600` (i.e. only you can read and write it) so that `ssh` will work (commands to do this are provided farther below).

<div class="alert alert-info">
<i class="icon-info-sign"> 	</i>
The AMI we are using for this exercise is only available in the `us-east` region.
So make sure you create a key-pair in that region!
</div>

## Getting the scripts to launch EC2 cluster

Check out the launch scripts by cloning the github repository.

    git clone git://github.com/amplab/ampcamp.git

You can also obtain them by downloading the zip file at `http://github.com/amplab/ampcamp/zipball/master`

## Launching the cluster
Launch the cluster by running the following command.
This script will launch a cluster, create a HDFS cluster and configure Mesos, Spark, and Shark.
Finally, it will copy the datasets used in the exercises from S3 to the HDFS cluster.
_This can take around 15-20 mins._

    cd ampcamp
    ./spark-ec2 -i <key_file> -k <name_of_key_pair> --copy launch ampcamp

Where `<name_of_key_pair>` is the name of your EC2 key pair (that you gave it when you created it), `<key_file>`is the private key file for your key pair.

For example, if you created a key pair named `ampcamp-key` and the private key (`<key_file>`) is in your home directory and is called `ampcamp.pem`, then the command would be

    ./spark-ec2 -i ~/ampcamp.pem -k ampcamp-key --copy launch ampcamp

The following are some errors that you may encounter, and other frequently asked questions:


<div class="accordion" id="q-accordion">
  <div class="accordion-group">
    <div class="accordion-heading">
      <a class="accordion-toggle" data-toggle="collapse" href="#collapse-q1" data-parent="#q-accordion">
        I get an error when running this command: <code>UNPROTECTED KEY FILE...</code>
      </a>
      <a class="accordion-toggle" data-toggle="collapse" href="#collapse-q2" data-parent="#q-accordion">
        I get an error when running this command: <code>Your requested instance type (m2.xlarge) is not supported...</code>
      </a>
      <a class="accordion-toggle" data-toggle="collapse" href="#collapse-q3" data-parent="#q-accordion">
        I get an error when running this command: <code>java.lang.IllegalArgumentException: Invalid hostname in URI...</code>
      </a>
      <a class="accordion-toggle" data-toggle="collapse" href="#collapse-q4" data-parent="#q-accordion">
        Can I specify the instances types while creating the cluster?
      </a>
    </div>
    <div id="collapse-q1" class="accordion-body collapse">
      <div class="accordion-inner" markdown="1">
      
__Question: I got the following permission error when I ran the above command. Help!__

<pre class="nocode">
@@@@@@@@@@@@@@@@@@@@@@@@@@@@@@@@@@@@@@@@@@@@@@@@@@@@@@@@@@@
@ WARNING: UNPROTECTED PRIVATE KEY FILE! @
@@@@@@@@@@@@@@@@@@@@@@@@@@@@@@@@@@@@@@@@@@@@@@@@@@@@@@@@@@@
Permissions 0644 for ‘../ampcamp.pem' are too open.
It is recommended that your private key files are NOT accessible by others.
This private key will be ignored.
bad permissions: ignore key: ../ampcamp.pem
Permission denied (publickey).
</pre>

__Answer:__ Run the next two commands.

    chmod 600 ../ampcamp.pem
    ./spark-ec2 -i <key_file> -k <name_of_key_pair> --copy --resume launch ampcamp



</div>
</div>
    <div id="collapse-q2" class="accordion-body collapse">
      <div class="accordion-inner" markdown="1">
      
__Question: I got the following permission error when I ran the above command. Help!__

<pre class="nocode">
"Your requested instance type (m2.xlarge) is not supported in your requested Availability Zone (us-east-1b).  Please retry your request by not specifying an Availability Zone or choosing us-east-1d, us-east-1c, us-east-1a, us-east-1e."
</pre>

__Answer:__ Add the `-z` flag to your command line arguments to use an availability zone other than `us-east-1b`.
You can set the value of that flag to "none", as in the following example command, which tells the script to pick a random availability zone.
It may randomly pick an availability zone that doesn't support this instance size (such as `us-east-1b`), so you may need to try this command a few times to get it to work.

    ./spark-ec2 -i <key_file> -k <name_of_key_pair> -z none --copy launch ampcamp

</div>
</div>
   <div id="collapse-q3" class="accordion-body collapse">
      <div class="accordion-inner" markdown="1">
      
__Question: I got the following error when I ran the above command. Help!__

<pre class="nocode">
12/08/21 16:50:45 INFO tools.DistCp: destPath=hdfs://ip-10-42-151-150.ec2.internal:9000/wiki/pagecounts
java.lang.IllegalArgumentException: Invalid hostname in URI
s3n://AKIAJIFGXUZ4MDJNYCGQ:COWo3AxVhjyu43Ug5kDvTnO/V3wQloBRIEOYEQgG@ak-ampcamp/wikistats_20090505-07
</pre>

__Answer:__ The data copy from S3 to your EC2 cluster has failed. Do the following steps:

1. Login to the master node by running

   ~~~
   ./spark-ec2 -i <key_file> -k <key_pair> login ampcamp
   ~~~

2. Open the HDFS config file at `/root/ephemeral-hdfs/conf/core-site.xml` and
   copy your AWS access key and secret key into the respective fields.

3. Restart HDFS

   ~~~
   /root/ephemeral-hdfs/bin/stop-dfs.sh
   /root/ephemeral-hdfs/bin/start-dfs.sh
   ~~~

4. Delete the directory the data was supposed to be copied to

   ~~~
   /root/ephemeral-hdfs/bin/hadoop fs -rmr /wiki
   ~~~

5. Logout and run the following command to retry copying data from S3

   ~~~
   ./spark-ec2 -i <key_file> -k <key_pair> copy-data ampcamp
   ~~~

</div>
</div>
   <div id="collapse-q4" class="accordion-body collapse">
      <div class="accordion-inner" markdown="1">
      
__Question: Can I specify the instances types while creating the cluster?__

__Answer:__ These exercises have been designed to work with at least 3 slave
machines using instances of type __m2.xlarge__.
You can also launch the cluster with different [instance types](http://aws.amazon.com/ec2/instance-types/).
However, you should ensure two things:

1. __Correct number of slaves:__ Make sure that the total memory in the slaves is about 54GB as the exercises are designed accordingly.
   So if you are using `m1.large` instances (which have 7.5 GB memory), then you should launch a cluster with at least 8 slaves.

   You can specify the instance type in the above command by setting the flag `-t <instance_type>` .
   Similarly, you can specify the number of slaves by setting the flag `-s <number of slaves>`.
   For example, to launching a cluster with 8 `m1.large` slaves, use

   ~~~
   ./spark-ec2 -i <key_file> -k <name_of_key_pair> -t m1.large -s 8 --copy launch ampcamp
   ~~~

2. __Correct java heap setting for Spark:__ Make sure to change the `SPARK_MEM` variable in
   `/root/spark/conf/spark-env.sh` and `/root/shark/conf/shark-env.sh` on all of the instances to match the amount of memory available in the instance type you use.
   This is typically set it to the total amount of memory of the instance minus 1 GB for the OS (that is, for `m1.large` with 7.5GB memory, set `SPARK_MEM=6g`).
   There is a easy way to change this configuration on all the instances.
   First, change this file in the master.
   Then run

   ~~~
   /root/mesos-ec2/copy-dir /root/spark/conf/ .
   ~~~

   to copy the configuration directory to all slaves.

__Information:__ Sometimes the EC2 instances don't initialize within the standard waiting time of 120 seconds.
If that happens you, will ssh errors (or check in the Amazon web console).
In this case, try increasing the waiting to 4 minutes using the `-w 240` option.

</div>
</div>

</div>
</div>

## Post-launch steps
Your cluster should be ready to use.
You can find the master hostname (`<master_node_hostname>` in the instructions below) by running

    ./spark-ec2 -i -k get-master ampcamp

At this point, it would be helpful to open a text file and copy `<master_node_hostname>` there.
In a later exercise, you will want to have `<master_node_hostname>` ready at hand without having to scroll through your terminal history.

## Terminating the cluster (Not yet! Only after you do the exercises below.)
__After you are done with your exercises__, you can terminate the cluster by running

    ./spark-ec2 -i <key_file> -k <key_pair> destroy ampcamp

# Logging into the Cluster

Log into your cluster via `ssh -i <key_file> -l root@<master_node_hostname>`

   __Question: I got the following permission error when I ran the above command. Help!__

   <pre class="nocode">
   @@@@@@@@@@@@@@@@@@@@@@@@@@@@@@@@@@@@@@@@@@@@@@@@@@@@@@@@@@@
   @             WARNING: UNPROTECTED PRIVATE KEY FILE!              @
   @@@@@@@@@@@@@@@@@@@@@@@@@@@@@@@@@@@@@@@@@@@@@@@@@@@@@@@@@@@
   Permissions 0644 for '../ampcamp.pem' are too open.
   It is recommended that your private key files are NOT accessible by others.
   This private key will be ignored.
   bad permissions: ignore key: ../ampcamp.pem
   Permission denied (publickey).
   </pre>

__Answer:__ Run the next two commands, then try to log in again:

    chmod 600 ../ampcamp.pem
    ./spark-ec2 -i <key_file> -k <name_of_key_pair> --copy --resume launch ampcamp


Once you are able to successfully launch the cluster, continue to step 4.

# Intro to Scala

This short exercise will teach you the basics of Scala and introduce you to functional programming with collections.
Do as much as you feel you need.

If you're comfortable with Python, feel free to skip ahead to the next section.

The exercise is based on a great and fast tutorial, [First Steps to Scala](http://www.artima.com/scalazine/articles/steps.html).
Just reading that and trying the examples at the console might be enough!
Open this in a separate browser window and look through it if you need help.
We will use only sections 1-9.

2. Launch the Scala console by typing `scala`.

3. Declare a list of integers, `numbers`, as `val numbers = List(1, 2, 5, 4, 7, 3)`

4. Declare a function, `cube`, that computes the cube (third power) of a number.
   See steps 2-4 of First Steps to Scala.
   Then apply the function on the list using `map`.

5. Then also try writing the function inline in a `map` call, using closure notation.

6. Define a `factorial` function that computes n! = 1 * 2 * ... * n given input n.
   You can use either a loop or recursion (see steps 5-7 of First Steps to Scala).
   Then compute the sum of factorials in `numbers`.

7. As a final exercise, implement a program that counts how many times a particular word occurs in a text file.
   You can load a text file as an array of lines as shown below:

   ~~~
   import scala.io.Source
   val lines = Source.fromFile("/root/mesos/README").getLines.toArray
   ~~~

   Then use functional methods to count the number of occurrences (steps 8-9 of First Steps to Scala).
   Also add a flag to your program to perform case-insensitive search.

# Spark Shell and Shark

In this section, we will walk you through using the Spark shell and/or the Shark console to interactively explore data.
We will be working with Wikipedia traffic statistics data obtained from http://aws.amazon.com/datasets/4182

To make the analysis feasible (within the short timeframe of the exercise), AMP Camp organizers took three days worth of data (May 5 to May 7, 2009; roughly 20G and 329 million entries) and preloaded it into an instance of HDFS running on your cluster.
We'll take a look at it in a minute.

## Data Set and Cluster
If you have launched the cluster with the default script above (no custom instance type and/or number of slaves), your cluster should contain 4 m2.xlarge Amazon EC2 nodes:

![Running EC2 instances in AWS Management Console](img/aws-runninginstances.png)

One of these 4 nodes is the master node, responsible for scheduling tasks as well as maintaining the HDFS metadata (a.k.a. HDFS name node).
The other 3 are the slave nodes on which tasks are actually executed.
You will mainly interact with the master node.
If you haven't already, let's ssh onto the master node:

    ssh -i <key_file> -l root <master_node_hostname>

On the cluster, run the `ls` command and you will see a number of directories.
Some of the more important ones are listed below:

- `ephemeral-hdfs:` Hadoop installation.
- `hive:` Hive installation
- `java-app-template:` Some stand-alone Spark programs in java 4. mesos: Mesos installation
- `mesos-ec2:` A suite of scripts to manage Mesos on EC2
- `scala-2.9.1.final:` Scala installation
- `scala-app-template:` Some stand-alone Spark programs in scala 8. spark: Spark installation
- `shark:` Shark installation

You can find a list of your 3 slave nodes in mesos-ec2/slaves:

    cat mesos-ec2/slaves

Your HDFS cluster should come preloaded with 20GB of Wikipedia traffic statistics data for May 5 to May 7, 2009.
You can list the files:

    ephemeral-hdfs/bin/hadoop fs -ls /wiki/pagecounts

There are 74 files (2 of which are intentionally left empty).

The data are partitioned by date and time.
Each file contains traffic statistics for all pages in a specific hour.
Let's take a look at the file:

    ephemeral-hdfs/bin/hadoop fs -cat /wiki/pagecounts/part-00148 | less

The first few lines of the file are copied here:

<pre class="nocode">
20090507-040000 aa ?page=http://www.stockphotosharing.com/Themes/Images/users_raw/id.txt 3 39267
20090507-040000 aa Main_Page 7 51309
20090507-040000 aa Special:Boardvote 1 11631
20090507-040000 aa Special:Imagelist 1 931
</pre>

Each line, delimited by a space, contains stats for one page.
The schema is:

`<date_time> <project_code> <page_title> <num_hits> <page_size>`

The `<date_time>` field specifies a date in the YYYYMMDD format (year, month, day) followed by a hyphen and then the hour in the HHmmSS format (hour, minute, second).
There is no information in mmSS.
The `<project_code>` field contains information about the language of the pages.
For example, project code "en" indicates an English page.
The `<page_title>` field gives the title of the Wikipedia page.
The `<num_hits>` field gives the number of page views in the hour-long time slot starting at `<data_time>`.
The `<page_size>` field gives the size in bytes of the Wikipedia page.

To quit `less`, stop viewing the file, and return to the command line, press `q`.

## Data Exploration Using Spark

Let's now use Spark to do some order statistics on the data set.
First, launch the Spark shell:

<div class="codetabs">
  <div data-lang="scala" markdown="1">
    /root/spark/spark-shell
  </div>
  <div data-lang="python" markdown="1">
    /root/spark/pyspark
  </div>
</div>

Wait for the prompt to appear.

1. Warm up by creating an RDD (Resilient Distributed Dataset) named `pagecounts` from the input files.
   In the Spark shell, the SparkContext is already created for you as variable `sc`.

   <div class="codetabs">
     <div data-lang="scala" markdown="1">
       scala> sc
       res: spark.SparkContext = spark.SparkContext@470d1f30

       scala> val pagecounts = sc.textFile("/wiki/pagecounts")
       12/08/17 23:35:14 INFO mapred.FileInputFormat: Total input paths to process : 74
       pagecounts: spark.RDD[String] = spark.MappedRDD@34da7b85
     </div>
     <div data-lang="python" markdown="1">
       >>> sc
       <pyspark.context.SparkContext object at 0x7f7570783350>
       >>> pagecounts = sc.textFile("wiki/pagecounts")
       13/02/01 05:30:43 INFO mapred.FileInputFormat: Total input paths to process : 74
       >>> pagecounts
       <pyspark.rdd.RDD object at 0x217d510>
     </div>
   </div>

2. Let's take a peek at the data. You can use the take operation of an RDD to get the first K records. Here, K = 10.

   <div class="codetabs">
   <div data-lang="scala" markdown="1">
       scala> pagecounts.take(10)
       ......
       res: Array[String] = Array(20090505-000000 aa.b ?71G4Bo1cAdWyg 1 14463, 20090505-000000 aa.b Special:Statistics 1 840, 20090505-000000 aa.b Special:Whatlinkshere/MediaWiki:Returnto 1 1019, 20090505-000000 aa.b Wikibooks:About 1 15719, 20090505-000000 aa ?14mFX1ildVnBc 1 13205, 20090505-000000 aa ?53A%2FuYP3FfnKM 1 13207, 20090505-000000 aa ?93HqrnFc%2EiqRU 1 13199, 20090505-000000 aa ?95iZ%2Fjuimv31g 1 13201, 20090505-000000 aa File:Wikinews-logo.svg 1 8357, 20090505-000000 aa Main_Page 2 9980, 20090505-000000 aa User:TottyBot 1 7998, 20090505-000000 aa Wikipedia:Community_Portal 1 9644, 20090505-000000 aa main_page 1 928, 20090505-000000 ab.d %D0%A1%D0%BB%D1%83%D0%B6%D0%B5%D0%B1%D0%BD%D0%B0%D1%8F: \
       Recentchangeslinked/%D0%A3%D1%87%D0%B0%D1%81%D1%82%D0%BD%D0%B8%D0%BA: \
       H%C3%A9g%C3%A9sippe_...
   </div>
   <div data-lang="python" markdown="1">
       >>> pagecounts.take(10)
       ...
   </div>
   </div>

   Unfortunately this is not very readable because take returns an array and Scala simply prints the array with each element separated by a comma.
   We can make it prettier by traversing the array to print each record on its own line.

   ~~~
   scala> pagecounts.take(10).foreach(println)
   ......
   20090505-000000 aa.b ?71G4Bo1cAdWyg 1 14463
   20090505-000000 aa.b Special:Statistics 1 840
   20090505-000000 aa.b Special:Whatlinkshere/MediaWiki:Returnto 1 1019
   20090505-000000 aa.b Wikibooks:About 1 15719
   20090505-000000 aa ?14mFX1ildVnBc 1 13205
   20090505-000000 aa ?53A%2FuYP3FfnKM 1 13207
   20090505-000000 aa ?93HqrnFc%2EiqRU 1 13199
   20090505-000000 aa ?95iZ%2Fjuimv31g 1 13201
   20090505-000000 aa File:Wikinews-logo.svg 1 8357
   20090505-000000 aa Main_Page 2 9980
   ~~~

2. Let's see how many records in total are in this data set (this command will take a while, so read ahead while it is running).

   ~~~
   scala> pagecounts.count
   ~~~

   This should launch 177 Spark tasks on the Mesos cluster.
   If you look closely at the terminal, the console log is pretty chatty and tells you the progress of the tasks.
   Because we are reading 20G of data from HDFS, this task is I/O bound and can take a while to scan through all the data (2 - 3 mins).
￼
   While it's running, you can open the Mesos web console to see the progress.
   To do this, open your favorite browser, and type in the following URL.
   Recall that during the Cluster Setup section, you copied `<master_node_hostname>` to a text file for easy access.

   `http://<master_node_hostname>:8080`

   ![Mesos web UI](img/mesos-webui640.png)

   When your count does finish running, it should return the following result: `res2: Long = 329641466`

4.  Recall from above when we described the format of the data set, that the second field is the "project code" and contains information about the language of the pages.
    For example, the project code "en" indicates an English page.
    Let's derive an RDD containing only English pages from `pagecounts`.
    This can be done by applying a filter function to `pagecounts`.
    For each record, we can split it by the field delimiter (i.e. a space) and get the second field-– and then compare it with the string "en".

    To avoid reading from disks each time we perform any operations on the RDD, we also __cache the RDD into memory__.
    This is where Spark really starts to to shine.

    ~~~
    scala> val enPages = pagecounts.filter(_.split(" ")(1) == "en").cache
    enPages: spark.RDD[String] = spark.FilteredRDD@8262adc
    ~~~

    When you type this command into the Spark shell, Spark defines the RDD, but because of lazy evaluation, no computation is done yet.
    Next time any action is invoked on `enPages`, Spark will cache the data set in memory across the 3 slaves in your cluster.

5. How many records are there for English pages?

   ~~~
   scala> enPages.count
   ......
   res: Long = 122352588
   ~~~

   The first time this command is run, similar to the last count we did, it will take 2 - 3 minutes while Spark scans through the entire data set on disk.
   __But since enPages was marked as "cached" in the previous step, if you run count on the same RDD again, it should return an order of magnitude faster__.

   If you examine the console log closely, you will see lines like this, indicating some data was added to the cache:

   `12/08/18 00:30:55 INFO spark.CacheTrackerActor: Cache entry added: (2, 0) on ip-10-92-69-90.ec2.internal (size added: 16.0B, available: 4.2GB)`

6. Let's try something fancier.
   Generate a histogram of total page views on Wikipedia English pages for May to May 7, 2009.
   The high level idea of what we'll be doing is as follows.
   First, we generate a key value pair for each line; the key is the date (the first eight characters of the first field), and the value is the number of pageviews for that date (the fourth field).

   ~~~
   scala> val enTuples = enPages.map(line => line.split(" "))
   enTuples: spark.RDD[Array[java.lang.String]] = spark.MappedRDD@5a62a404

   scala> val enKeyValuePairs = enTuples.map(line => (line(0).substring(0, 8), line(3).toInt))
   enKeyValuePairs: spark.RDD[(java.lang.String, Int)] = spark.MappedRDD@142eda55
   ~~~

   Next, we shuffle the data and group all values of the same key together.
   Finally we sum up the values for each key.
   There is a convenient method called `reduceByKey` in Spark for exactly this pattern.
   Note that the second argument to `reduceByKey` determines the number of reducers to use.
   By default, Spark assumes that the reduce function is algebraic and applies combiners on the mapper side.
   Since we know there is a very limited number of keys in this case (because there are only 3 unique dates in our data set), let's use only one reducer.

   ~~~
   scala> enKeyValuePairs.reduceByKey(_+_, 1).collect
   ......
   res: Array[(java.lang.String, Int)] = Array((20090506,204190442), (20090507,202617618), (20090505,207698578))
   ~~~

   The `collect` method at the end converts the result from an RDD to a Scala array.
   Note that when we don't specify a name for the result of a command (e.g. `val enTuples` above), a variable with name `res` is automatically created.

   We can combine the previous three commands into one:

   ~~~
   scala> enPages.map(line => line.split(" ")).map(line => (line(0).substring(0, 8), line(3).toInt)).reduceByKey(_+_, 1).collect
   ......
   res: Array[(java.lang.String, Int)] = Array((20090506,204190442), (20090507,202617618), (20090505,207698578))
   ~~~

7. Suppose we want to find the top 50 most-viewed pages during these three days.
   Conceptually, this task is very similar to the previous query.
   But, given the large number of pages (23 million distinct page names), the new task is very expensive.
   We are doing a super expensive group-by with a lot of network shuffling of data.

   Also, we would like to use the distributed sorting in Spark rather than loading all 23 million results to the master node to take the top K.
   Spark provides a `sortByKey` method for an RDD, but the value needs to come before the key in a tuple when running this method.
   So make sure you swap the key and value in each tuple that results from `reduceByKey` before running `sortByKey`.

   To recap, first we find the fields in each line of data (`map(l => l.split(" "))`).
   Next, we extract the fields for page name and number of page views (`map(l => (l(2), l(3).toInt))`).
   We reduce by key again, this time with 40 reducers (`reduceByKey(_+_, 40)`).
   Finally, we swap the key and values (`map(x => (x._2, x._1))`), sort by key in descending order (the `false` argument specifies descending order and `true` would specify ascending), and return the top 50 results (`take`). The full command is:

   ~~~
   scala> enPages.map(l => l.split(" ")).map(l => (l(2), l(3).toInt)).reduceByKey(_+_, 40).map(x => (x._2, x._1)).sortByKey(false).take(50)
   ~~~

   There is no hard and fast way to calculate the optimal number of reducers for a given problem; you will
   build up intuition over time by experimenting with different values.

   To leave the Spark shell, type `exit` at the prompt.

## Data Exploration Using Shark

Now that we've had fun with Scala, let's try some SQL in Shark.
First, launch the Shark console:

    cd /root/
    /root/shark/bin/shark-withinfo

1. Similar to [2Apache Hive, Shark can query external tables (tables that are not created in Shark).
   Before you do any querying, you will need to tell Shark where the data is and define its schema.

   ~~~
   shark> CREATE EXTERNAL TABLE wikistats (dt string, project_code string, page_name string, page_views int, bytes int) row format delimited fields terminated by ' ' location '/wiki/pagecounts';
   ~~~

   FAQ: If you see the following errors, don’t worry. Things are still working under the hood.

   <pre class="nocode">
   12/08/18 21:07:34 ERROR DataNucleus.Plugin: Bundle "org.eclipse.jdt.core" requires "org.eclipse.core.resources" but it cannot be resolved.
   12/08/18 21:07:34 ERROR DataNucleus.Plugin: Bundle "org.eclipse.jdt.core" requires "org.eclipse.core.runtime" but it cannot be resolved.
   12/08/18 21:07:34 ERROR DataNucleus.Plugin: Bundle "org.eclipse.jdt.core" requires "org.eclipse.text" but it cannot be resolved.
   </pre>

1. Let's create a table containing all English records and cache it in the cluster's memory.

   ~~~
   shark> create table wikistats_cached as select * from wikistats where project_code="en";
   ~~~

3. Do a simple count to get the number of English records. If you have some familiarity working with databases, note that "`count(1)`" is the syntax in Hive for performing a count(*) operation. The Hive syntax is described at https://cwiki.apache.org/confluence/display/Hive/GettingStarted

   ~~~
   shark> select count(1) from wikistats_cached;
   ......
   122352588
   Time taken: 7.632 seconds
   12/08/18 21:23:13 INFO CliDriver: Time taken: 7.632 seconds
   ~~~

4. Output the total traffic to Wikipedia English pages for each hour between May 7 and May 9, with one line per hour.

   ~~~
   shark> select dt, sum(page_views) views from wikistats_cached group by dt;
   ~~~

5. In the Spark section, we ran a very expensive query to compute the top 50 pages. It is fairly simple to d the same thing in SQL.

   There are two steps we can take to make the query run faster. (1) In the first command below, we turn off map-side aggregation (a.k.a. combiners). Map-side aggregation doesn't improve run-time since each page appears only once in each partition, so we are building a giant hash table on each partition for nothing.
(2) In the second command below, we increase the number of reducers used in this query to 50. Note that the
default number of reducers, which we have been using so far in this section, is 1.

   Also note that the "50" in the second command refers to the number of reducers while the "50" in the third command refers to the number of Wikipedia pages to return.

   ~~~
   shark> set hive.map.aggr=false;
   shark> set mapred.reduce.tasks=50;
   shark> select page_name, sum(page_views) views from wikistats_cached group by page_name order by views desc limit 50;
   ~~~

   __Remember to turn hive.map.aggr back on after the query.__

6. With all the warm up, now it is your turn to write queries. Write Hive QL queries to answer the following questions:

- Count the number of distinct date/times for English pages

   <div class="solution" markdown="1">
      select count(distinct dt) from wikistats_cached;
   </div>

- How many hits are there on pages with Berkeley in the title throughout the entire period?

   <div class="solution" markdown="1">
      select count(page_views) from wikistats_cached where page_name like "%berkeley%";
   </div>

- Generate a histogram for the number of hits for each hour on May 6, 2009; sort the output by date/time. Based on the output, which hour is Wikipedia most popular?

   <div class="solution" markdown="1">
      select dt, sum(page_views) from wikistats_cached where dt like "20090506%" group by dt order by dt;
   </div>

To exit Shark, type the following at the Shark command line (and don't forget the semicolon!).

    shark> exit;

# Intro to Running Standalone Spark Programs
So far we have been doing a lot of ad-hoc style analytics using the command line interfaces to Spark and Shark. For some tasks, it makes more sense to write a standalone Spark program. This section will walk you through the process of writing a stand alone program and running in on EC2.

On our AMP Camp AMI we have included two "template" projects for Scala and Java standalone Spark programs.  These can be found in the `/root/scala-app-template` and `/root/java-app-template` directories.

Feel free to browse through the contents of those directories. You can try to compile and run each of the apps with sbt/sbt run. For more details, see the slides from Matei Zaharia's AMP Camp talk on Standalone Spark Programs which are linked to from [the AMP Camp Agenda page](http://ampcamp.berkeley.edu/agenda).

# Machine Learning

To allow you to complete the machine learning exercises within the relatively short time available during AMP Camp, using only the relatively small number of nodes available to you, we will now work with a restricted set of the Wikipedia traffic statistics data from May 5-7, 2009. In particular, we have restricted the dataset to only include a subset of the full set of articles. This restricted dataset is pre- loaded in the HDFS on your cluster in `/wikistats_20090505-07_restricted`.

## High-level Problem Statement

To allow you to complete the machine learning exercises within the relatively short time available during AMP Camp, using only the relatively small number of nodes available to you, we will now work with a restricted set of the Wikipedia traffic statistics data from May 5-7, 2009.  In particular, we have restricted the dataset to only include a subset of the full set of articles.  This restricted dataset is pre-loaded in the HDFS on your cluster in `/wikistats_20090505-07_restricted`.



## Command Line Preprocessing and Featurization

To apply most machine learning algorithms, we first must preprocess and featurize the data.  That is, for each data point, we must generate a vector of numbers describing the salient properties of that data point.  In our case, each data point will consist of a unique Wikipedia article identifier (i.e., a unique combination of Wikipedia project code and page title) and associated traffic statistics.  We will generate 24-dimensional feature vectors, with each feature vector entry summarizing the page view counts for the corresponding hour of the day.

Recall that each record in our dataset consists of a string with the format "`<date_time> <project_code> <page_title> <num_hits> <page_size>`".  The format of the date-time field is YYYYMMDD-HHmmSS (where 'M' denotes month, and 'm' denotes minute).

1. You can preprocess and featurize the data yourself by following along with the parts of this exercise. To skip ahead to exercise 2 where we start examining the data set we will input to K means, just copy and paste all of the code from our solution to preprocess the data.

   <div class="solution" markdown="1">

   Place the following code within a Scala `object` and call the `featurization` function from a `main` function:

   ~~~
   import scala.io.Source
   import spark.SparkContext
   import SparkContext._
   lazy val hostname = Source.fromFile("/root/mesos-ec2/masters").mkString.trim
   def featurization(sc: SparkContext) {
    val featurizedRdd = sc.textFile("hdfs://"+hostname+":9000/wikistats_20090505-07_restricted").map{line => {
      val Array(dateTime, projectCode, pageTitle, numViews, numBytes) = line.trim.split("\\s+")
      val hour = dateTime.substring(dateTime.indexOf("-")+1, dateTime.indexOf("-")+3).toInt
      (projectCode+" "+pageTitle, hour -> numViews.toInt)
    }}.groupByKey.map{grouped => {
      val (article, hoursViews) = grouped
      val sums = Array.fill[Int](24)(0)
      val counts = Array.fill[Int](24)(0)
      for((hour, numViews) <- hoursViews) {
        sums(hour) += numViews
        counts(hour) += 1
      }
      val avgs: Array[Double] =
        for((sum, count) <- sums zip counts) yield
          if(count > 0) sum/count.toDouble else 0.0
      article -> avgs
    }}.filter{t => {
      t._2.forall(_ > 0)
    }}.map{t => {
      val avgsTotal = t._2.sum
      t._1 -> t._2.map(_ / avgsTotal)
    }}
    featurizedRdd.cache()
    println("Number of records in featurized dataset: " + featurizedRdd.count)
    println("Selected feature vectors:")
    featurizedRdd.filter{t => {
      t._1 == "en Computer_science" || t._1 == "en Machine_learning"
    }}.collect.map{t => t._1 -> t._2.mkString("[",",","]")}.foreach(println)
    featurizedRdd.map{t => t._1 -> t._2.mkString(",")}.saveAsSequenceFile("hdfs://"+hostname+":9000/wikistats_featurized")
   }
   ~~~
   </div>


   -  We'll start by entering Spark and loading the data. First, launch a Spark shell.

      ~~~
      cd /root/
      /root/spark/spark-shell
      ~~~

      Next, load the data.

      ~~~
      val data = sc.textFile("/wikistats_20090505-07_restricted")
      ~~~

    - Next, for every line of data, we collect a tuple with elements described next. The first element is what we will call the "full document title", a concatenation of the project code and page title. The second element is a key-value pair whose key is the hour from the `<date-time>` field and whose value is the number of views that occurred in this hour.

      There are a few new points to note about the code below. First, `data.map` takes each line of data in the RDD data and applies all of the code contained in the curly braces after the `=>` symbol. The last line of code is automatically output. The first line of code within the curly braces splits the line of data into the five data fields we discussed in the Spark exercises above. The second line of code within the braces extracts the hour information from the `<date-time>` string. The final line forms the output tuple.

      ~~~
      val featureMap = data.map(line => {
        val Array(dateTime, projectCode, pageTitle, numViews, numBytes) = line.trim.split("\\s+")
        val hour = dateTime.substring(9, 11).toInt
        (projectCode+" "+pageTitle, hour -> numViews.toInt)
      })
      ~~~

      To double-check that your code did what you wanted it to do, you can print the first 10 output tuples:

      ~~~
      featureMap.take(10).foreach(println)
      ~~~

      Now we want to find the average hourly views for each article (average for the same hour across different days).

      In the code below, we first take our tuples in the RDD `featureMap` and, treating the first elements as keys and the second elements as values, group all the values for a single key (i.e. a single article) together using `groupByKey`.  We put the article name in article and the multiple tuples of hours and pageviews in `hoursViews`. The syntax `Array.fill[Int](24)(0)` initializes an integer array of 24 elements with a value of 0 at every element. The for loop then collects the number of days for which we have a particular hour of data in `counts[hour]` and the total pageviews at hour across all these days in `sums[hour]`. Finally, we use the syntax sums zip counts to make an array of tuples with parallel elements from the sums and counts arrays and use this to calculate the average pageviews at particular hours across days in the data set.

      ~~~
      val featureGroup = featureMap.groupByKey.map(grouped => {
        val (article, hoursViews) = grouped
        val sums = Array.fill[Int](24)(0)
        val counts = Array.fill[Int](24)(0)
        for((hour, numViews) <- hoursViews) {
          sums(hour) += numViews
          counts(hour) += 1
        }
        val avgs: Array[Double] =
          for((sum, count) <- sums zip counts) yield
            if(count > 0) sum/count.toDouble else 0.0
        article -> avgs
      })
      ~~~

      Using `println` directly here as above doesn't let us see what’s inside the arrays. The `mkString` method prints an array by concatenating all of its elements with some specified delimiter.  Note that when we use `_1` to access the first part of a tuple, the indexing is 1 and 2 for the first and second parts, not 0 and 1.

      ~~~
      featureGroup.take(10).foreach(x => println(x._1, x._2.mkString(" ")))
      ~~~

    - Now suppose we’re only interested in those articles that were viewed at least once in each hour during the data collection time.

      To do this, we filter to find those articles with an average number of views (the second tuple element in an article tuple) greater than zero in every hour.

      ~~~
      val featureGroupFiltered = featureGroup.filter(t => t._2.forall(_ > 0))
      ~~~

    - So far article popularity is still implicitly in our feature vector (the sum of the average views per hour is the average views per day if the number of days of data is constant across hours).  Since we are interested only in which times are more popular viewing times for each article, we next divide out by this sum.

      If you were following along with the AMP Camp lectures, note that this normalization is different from standardizing each feature separately but accomplishes the goal that all features are on a comparable scale.

      ~~~
      val featurizedRDD = featureGroupFiltered.map(t => {
        val avgsTotal = t._2.sum
        t._1 -> t._2.map(_ /avgsTotal)
      })
      ~~~

      We can use the same command as before to view the latest RDD.

      ~~~
      featurizedRDD.take(10).foreach(x => println(x._1, x._2.mkString(" ")))
      ~~~

    - Save the RDD within Spark and to a file for later use.
      Locally, we just cache the RDD.

      ~~~
      featurizedRDD.cache
      ~~~

      To save to file, we first create a string of comma-separated values for each data point.

      ~~~
      featurizedRDD.map(t => t._1 -> t._2.mkString(",")).saveAsSequenceFile("/wikistats_featurized")
      ~~~

2. In this exercise, we examine the preprocessed data.

    - Count the number of records in the preprocessed data.  Recall that we potentially threw away some data when we filtered out records with zero views in a given hour.

      ~~~
      featurizedRDD.count
      ~~~

      <div class="solution" markdown="1">
      Number of records in the preprocessed data: 802450
      </div>


   - Print the feature vectors for the Wikipedia articles with project code “en” and the following titles: Computer_science, Machine_learning.  The second line below shows another option for printing arrays in a readable way at the command line.

     ~~~
     val featuresCSML = featurizedRDD.filter(t => t._1 == "en Computer_science" || t._1 == "en Machine_learning").collect
     featuresCSML.foreach(x => println(x._1 + "," + x._2.mkString(" ")))
     ~~~

     <div class="solution">
     <textarea rows="12" style="width: 100%" readonly>
     (en Machine_learning, [0.03708182184602984,0.027811366384522376,0.031035872632003234,0.033454252317613876,0.033051189036678766,0.023780733575171308,0.03224506247480856,0.029826682789197912,0.04997984683595326,0.04433696090286176,0.04997984683595326,0.04474002418379687,0.04272470777912134,0.054816606207174545,0.054816606207174545,0.04474002418379687,0.054010479645304324,0.049173720274083045,0.049173720274083045,0.05038291011688836,0.04594921402660219,0.04957678355501815,0.03667875856509473,0.030632809351068126])
     (en Computer_science, [0.03265137425087828,0.057656540607563554,0.03306468278569953,0.033374664186815464,0.03709444100020666,0.03947096507542881,0.03502789832610044,0.03637115106426948,0.036577805331680105,0.0421574705517669,0.04267410622029345,0.03885100227319695,0.03885100227319695,0.046083901632568716,0.04691051870221121,0.050320314114486474,0.05259351105600331,0.04649721016738996,0.04732382723703245,0.048357098574085565,0.04236412481917752,0.043190741888820015,0.03626782393056417,0.03626782393056417])
     </textarea>
     </div>

## Clustering

Now, try to solve the following problem using Spark. We provide less guidance for this problem. If you run out of time, or get stuck or are just curious, again feel free to jump straight to our solutions.

1. We now further explore the featurized dataset via K-means clustering. Implement K-means clustering (as a standalone Spark program) and generate 10 clusters from the featurized dataset created above. For each cluster, print its centroid vector and the " " strings of 10 articles assigned to that cluster.


   <div class="solution" markdown="1">

   Place the following code within a Scala `object` and call the `clustering` function from a `main` function:

   ~~~
   import scala.io.Source
   import scala.util.Random
   import spark.SparkContext
   import SparkContext._
   lazy val hostname = Source.fromFile("/root/mesos-ec2/masters").mkString.trim
   //computes the Euclidean distance between vectors a1 and a2
   def distL2(a1: Array[Double], a2: Array[Double]): Double = {
     require(a1.size == a2.size)
     var sum: Double = 0.0
     for(i <- a1.indices) sum += math.pow(a1(i) - a2(i), 2)
     math.sqrt(sum)
   }
   //class for computing running averages of real vectors
   class ArrAvg extends Serializable {
     private var avg: Array[Double] = null
     private var count: Int = 0      //number of vectors averaged thus far
     //constructor initializing this ArrAvg to be the average of the single vector arr
     def this(arr: Array[Double]) { this(); this += arr }
     //incorporate arr into this running average
     def +=(arr: Array[Double]): ArrAvg = {
       if(avg == null) avg = arr.clone    //if this average is currently empty
       else {
         //update avg to include arr
         require(avg.size == arr.size)
         for(i <- avg.indices) avg(i) = avg(i)*count/(count+1).toDouble + arr(i)/(count+1).toDouble
       }
       count += 1
       this
     }
     //incorporate all vectors averaged in other into this running average
     def ++=(other: ArrAvg): ArrAvg = {
       if(other.count == 0) return this   //if other is empty
       else if(avg == null) {
         //if this average is currently empty, set it equal to other
         avg = other.avg.clone
         count = other.count
       }
       else {
         //update this.avg and this.count based on the contents of other
         require(avg.size == other.avg.size)
         for(i <- avg.indices) {
           avg(i) *= count.toDouble/(count+other.count)
           avg(i) += other.avg(i)*other.count/(count+other.count).toDouble
         }
         count += other.count
       }
       this
     }
     def getAvg = avg
   }
   def clustering(sc: SparkContext) {
     //define settings
     //desired number of clusters
     val K = 10
     //stopping criterion for K-means iterations (threshold on average centroid change)
     val eps = 1e-6
     //load and cache the featurized data
     val rdd = sc.sequenceFile[String, String]("hdfs://"+hostname+":9000/wikistats_featurized").map{t => {
       //parse the string representation of the feature vectors used for data storage
       t._1 -> t._2.split(",").map(_.toDouble)
     }}.cache()
     //select a random subset of the data points as initial centroids
     var centroids = rdd.sample(false, 0.005, 23789).map(_._2).collect.map(_ -> Random.nextDouble).sortBy(_._2).map(_._1).take(K)
     println("Done selecting initial centroids")
     //run the K-means iterative procedure to find centroids
     var iterI = 0
     var oldCentroids = centroids
     var delta = 0.0
     //iterate until average centroid change (measured by Euclidean distance) is <= eps
     do {
       //store the previous set of centroids
       oldCentroids = centroids
       //compute new centroids; the aggregate() function on RDDs is analogous to
       //  the aggregate() function on Iterables
       centroids = rdd.map(_._2).aggregate(Array.fill(K)(new ArrAvg))((aa: Array[ArrAvg], arr: Array[Double]) => {
         //determine the centroid closest to feature vector arr
         val centroidI = centroids.indices.minBy{i => distL2(centroids(i), arr)}
         //incorporate arr into the ArrAvg corresponding to this closest centroid
         aa(centroidI) += arr
         aa
       }, (aa1: Array[ArrAvg], aa2: Array[ArrAvg]) => {
         //combine ArrAvgs computed for each new centroid
         (aa1 zip aa2).map(t => t._1 ++= t._2)
       }).map(_.getAvg)
       /* NOTE: if no points are assigned to a given centroid, then _.getAvg above will
                yield null; we do not currently handle this case, as this is only an
                exercise, and this situation is unlikely to occur on the given data;
                however, a proper implementation should handle this case */
       //compute the average change between elements of oldCentroids and new centroids
       delta = (centroids zip oldCentroids).map{t => distL2(t._1, t._2)}.reduce(_+_)/K.toDouble
       println("Finished iteration "+iterI+" (delta="+delta+")")
       iterI += 1
     } while(delta > eps)
     //print results
     println("Centroids with some articles:")
     val numArticles = 10
     for((centroid, centroidI) <- centroids.zipWithIndex) {
       //print centroid
       println(centroid mkString ("[",",","]"))
       //print numArticles articles which are assigned to this centroid’s cluster
       rdd.filter{t => {
         centroids.indices.minBy{i => distL2(centroids(i), t._2)} == centroidI
       }}.take(numArticles).foreach(println)
       println()
     }
   }
   ~~~

   </div>

2. Run K-means again (so that the cluster centroids are initialized differently) and see how the clusters change.

   <div class="solution" markdown="1">

   Centroids with some articles for K-means with K=10:

   <textarea rows="12" style="width: 100%" readonly>
   {% include 10_clusters_solution.txt %}
   </textarea>

   </div>

3. Repeat #2, now using 50 clusters.

   <div class="solution" markdown="1">

   Centroids with some articles for K-means with K=50:

   <textarea rows="12" style="width: 100%" readonly>
   {% include 50_clusters_solution.txt %}
   </textarea>

<<<<<<< HEAD
   </div>
   </div>
   </div>
   </div>


# Processing Live Data Streams with Spark Streaming

In this section, we will walk you through using Spark Streaming to process live data streams. These exercises are designed as standalone Scala programs which will receive and process Twitter's sample tweet streams. If you are not familiar with Scala, it is recommended that you see the [Intro to Scala](#intro-to-scala) section to familiarize yourself with the language.

## Setup
1. __Setup for standalone programs__ : Writing a standalone Spark / Spark Streaming program requires a bit of configuration in library paths, etc. Section XXX provides a detailed walk-through of setting this up. For convenience, we have already set up a directoy in the AMI (`/root/streaming/`), with all the required configurations. 


2. __Twitter authentication__ : Since all the exercises are based on Twitter's sample tweet stream, they require you specify a Twitter account's username and password. You can either use you your own Twitter username and password, or use one of the few account we made for the purpose of this tutorial. The username and password needs to be set in the file `/root/streaming/login.txt`
~~~
my.fancy.username
my_uncrackable_password
~~~
Be sure to delete this file after the exercises are over. Even if you don't delete them, these files will be completely destroyed along with the instance, so your password will not fall into wrong hands. 


## Running your first Spark Streaming program
Let's try to write a very simple Spark Streaming program that prints a sample of the tweets it receives from Twitter every second. Unlike the Spark and Shark interactive-shell-based tutorials earlier, this is a standalone program. So  until the program is compiled and executed.


We need to create a new file Tutorial.scala in the directory `/root/streaming`
~~~
cd /root/streaming/
vim Tutorial.scala
~~~
You can use either vim or emacs for editing. Alternatively, you can use your favorite text editor to write your program and then copy-paste it to the file using vim or emacs before running it.

In the program, we need to include the following packages.
~~~
include spark.streaming._
include StreamingContext._
~~~

Then we need to define the class and the main function that will be executed. 
~~~
object Tutorial {
  def main(args: Array[String]) {
    // Spark Streaming program
  }
}
~~~
For those who are more familiar with Java than Scala, this similar to `class Tutorial { public static void main(String[] args) { ... } } ` . 
The rest of the code below is to be entereded within this main function.

To receive and process Twitter's data, we need to get the following information - (i) Twitter login information, and (ii) Spark cluster's URL.
For the purpose of this tutorial, we have already provided a convenience function to make this easier. Add the following line inside the main function. 
~~~
    val (username, password, sparkUrl) = Utils.getParams()
~~~
This function will read the username and password present in the file `/root/streaming/login.txt` as well as the cluster URL present in the file `/root/mesos-ec2/cluster-url`.


Now we come to the more interesting part. To express any Spark Streaming computation, a StreamingContext object needs to be created. 
This object serves as the main entry point for all Spark Streaming functionality.
~~~
    val ssc = new StreamingContext(sparkUrl, "Tutorial", Seconds(1))
~~~
`sparkUrl` tells the context which cluster to use to launch Spark jobs for processing data. `Seconds(1)` tells the context to receive and process data in batches of 1 second. "Tutorial" is a unique name given to this application to identify it the Spark's web UI.


Next, we use this context and the login information to create a stream of tweets.
~~~
    val tweets = ssc.twitterStream(username, password)
~~~
The object `tweets` is a DStream of tweet statuses. More specifically, it is continuous stream of RDDs containing objects of type [twitter4j.Status](http://twitter4j.org/javadoc/twitter4j/Status.html). As a very simple processing step, let's try to print the status text of the some of the tweets. 
~~~
    val statuses = tweets.map(status => status.getText())
    statuses.print()
~~~
Similar to RDD transformation in the earlier Spark exercises, the `map` operation on `tweets` maps each Status object to its text to create a new 'transformed' DStream named `statuses`. The `print` output operation tells the context to print first 10 records in each batch of data, which in this case, are the statuses. 

Finally, we need to tell the context to start running the computation we have setup. 
~~~
    ssc.start()
~~~
Note that all DStream operations must be done __before__ calling this statement.  

After saving Tutorial.scala, it can be run from the command prompt using the following command (from within the `/root/streaming` directory).
~~~
./run Tutorial
~~~
This command will automatically compile Tutorial.scala, distribute the generated class files to the worker nodes, and then run the program. You should find the following output on your screen.
~~~
XXXX
YYYY
ZZZZ
~~~


## Further exercises
Next, let's try something more interesting, say, try printing the 10 most popular hashtags in the last 30 seconds. These next steps explain the set of the DStream operations required to achieve our goal. Let us continue to modify the Tutorial.scala, which should look like this. 
~~~
include spark.streaming._
include StreamingContext._

object Tutorial {
  def main(args: Array[String]) {
    val (username, password, sparkUrl) = Utils.getParams()
    val ssc = new StreamingContext(sparkUrl, "Tutorial", Seconds(1))
    val tweets = ssc.twitterStream(username, password)
    val statuses = tweets.map(status => status.getText())
    statuses.print()     // comment this line if you dont want this to be printed any more

    // New operations from the exercises must go here

    ssc.start()
  }
}

~~~
As mentioned before, the operations explained in the next steps must be added in the program before `ssc.start()`. After every step, you can see the contents of new DStream you created by using the `print()` operation and running Tutorial in the same way as explained earlier (that is, using `<new DStream>.print()` in the program and `run Tutorial` in the command prompt).

1. __Get the stream of hashtags from the stream of tweets__ : 
To get the hashtags from the status string, we need to identify only those words in the message that start with "#". This can be done as follows.
~~~
    val words = statuses.flatMap(status => status.split(" "))
    val hashtags = words.filter(word => word.startsWith("#"))
~~~
The `flatMap` operation applies a one-to-many operation to each record in a DStream and then flattens the records to create a new DStream. 
In this case, each status string is split by space to produce a DStream whose each record is a word. 
Then we apply the `filter` function to retain only the hashtags. The resulting `hashtags` DStream is a stream of RDDs having only the hashtags.
If you want to see the result, add `hashtags.print()` and try running the program. 
You should see something like this (assumging no other DStream has `print` on it).
~~~
XXXX
YYYY
ZZZZ
~~~


2. __Count the hashtags over a window 30 seconds__ : Next, these hashtags need to be counted over a window.  
TODO: decide which version to have, and accodingly elaborate this explanation
~~~
    val counts = hashtags.map(t => (t, 1))
                         .reduceByKeyAndWindow(_ + _, Seconds(30), Seconds(1))
~~~
__OR__
~~~
    val counts = hashtags.countValuesByWindow(Seconds(30), Seconds(1))
~~~
The generated `counts` DStream will have records that are (hashtag, count) tuples.
If you `print` counts and run this program, you should see something like this. 
~~~
XXXX
YYYY
ZZZZ
~~~


3. __Find the top 10 hashtags based on their counts__ : 
Finally, these counts has to be used to find the popular hashtags. 
A simple (but not the most efficient) way to do this is to sort the hashtags based on their counts and
take the top 10 records. Since this requires sorting by the counts, the count (i.e., the second item in the 
(hashtag, count) tuple) needs to be made the key. Hence, we need to first use a `map` to flip the tuple and 
then sort the hashtags. Finally, we need to get the top 10 hashtags and print them. All this can be done as follows.
~~~
    val sortedCounts = counts.map { case(tag, count) => (count, tag) }
                             .transform(rdd => rdd.sortByKey(false))
    sortedCounts60s.foreach(rdd => 
      println("Top 10 hashtags:\n" + rdd.take(10).mkString("\n"))
~~~
The `transform` operation allows any arbitrary RDD-to-RDD operation to be applied to each RDD of a DStream to generate a new DStream. 
As the name suggests, `sortByKey` is an RDD operation that does a distributed sort on the data in the RDD (`false` to ensure descending order). 
The resulting 'sortedCounts' DStream is a stream of RDDs having sorted hashtags. 
The `foreach` operation applies a given function on each RDD in a DStream, that is, on each batch of data. In this case, 
`foreach` is used to get the first 10 hashtags from each RDD in `sortedCounts` and print them, every second.  
If you run this program, you should see something like this. 
~~~
XXXX
YYYY
ZZZZ
~~~

Note that there are more efficient ways to get the top 10 hashtags. For example, instead of sorting the entire of 
30-second-counts (thereby, incurring the cost of a data shuffle), one can get the top 10 hashtags in each partition, 
collect them together at the driver and then find the top 10 hashtags among them.
We leave this as an exercise for the reader to try out. 


=======
   </div>
>>>>>>> d49d46fb
<|MERGE_RESOLUTION|>--- conflicted
+++ resolved
@@ -967,10 +967,6 @@
    {% include 50_clusters_solution.txt %}
    </textarea>
 
-<<<<<<< HEAD
-   </div>
-   </div>
-   </div>
    </div>
 
 
@@ -1152,7 +1148,3 @@
 collect them together at the driver and then find the top 10 hashtags among them.
 We leave this as an exercise for the reader to try out. 
 
-
-=======
-   </div>
->>>>>>> d49d46fb
