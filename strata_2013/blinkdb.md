--- conflicted
+++ resolved
@@ -57,12 +57,8 @@
 OK
 Time taken: 19.454 seconds</span></pre>
 
-<<<<<<< HEAD
-5. Next Compute a simple count of the number of English records (<i>i.e., those with </i> "`project_code="en"`") of the original table.  For now, we're not using the sample at all.
+5. Next compute a simple count of the number of English records (<i>i.e., those with </i> "`project_code="en"`") of the original table.  For now, we're not using the sample at all.
 
-=======
-5. Next compute a simple count of the number of English records (<i>i.e., those with </i> "`project_code="en"`") of the original table.  For now, we're not using the sample at all.
->>>>>>> 19ad1f89
    <pre class="prettyprint lang-sql">
    blinkdb> select count(1) from wikistats where project_code = "en";
    <span class="nocode">
@@ -117,11 +113,7 @@
 
 9. With all the warm up, now it is your turn to write queries. Write Hive QL queries to answer the following questions:
 
-<<<<<<< HEAD
-   - Count the number of distinct project_codes.  Try the same query on the original table and compare the results.  The kind of sampling available in the Alpha is not very effective for queries that depend on rare values, like `count distinct`.
-=======
-- Count the number of distinct project_codes.  Try the same query on the original table and compare the results.  Notice that the kind of sampling available in the Alpha is not very effective for queries that depend on rare values, like `count distinct`.
->>>>>>> 19ad1f89
+   - Count the number of distinct project_codes.  Try the same query on the original table and compare the results.  Notice that the kind of sampling available in the Alpha is not very effective for queries that depend on rare values, like `count distinct`.
 
    <div class="solution" markdown="1">
    <pre class="prettyprint lang-sql">
